--- conflicted
+++ resolved
@@ -1,14 +1,7 @@
 use lambdaworks_math::{
-<<<<<<< HEAD
-    field::{
-        element::FieldElement,
-        traits::{IsFFTField, IsField},
-=======
-    fft::cpu::roots_of_unity::get_powers_of_primitive_root_coset,
     field::{
         element::FieldElement,
         traits::{IsFFTField, IsField, IsSubFieldOf},
->>>>>>> 3da725de
     },
     polynomial::Polynomial,
 };
@@ -26,13 +19,8 @@
 
 /// AIR is a representation of the Constraints
 pub trait AIR {
-<<<<<<< HEAD
-    type Field: IsFFTField;
-=======
     type Field: IsFFTField + IsSubFieldOf<Self::FieldExtension>;
     type FieldExtension: IsField;
-    type RAPChallenges;
->>>>>>> 3da725de
     type PublicInputs;
 
     const STEP_SIZE: usize;
@@ -45,31 +33,20 @@
 
     fn build_auxiliary_trace(
         &self,
-<<<<<<< HEAD
         _main_trace: &TraceTable<Self::Field>,
-        _rap_challenges: &[FieldElement<Self::Field>],
-    ) -> TraceTable<Self::Field> {
+        _rap_challenges: &[FieldElement<Self::FieldExtension>],
+    ) -> TraceTable<Self::FieldExtension> {
         TraceTable::empty()
     }
 
     fn build_rap_challenges(
         &self,
-        _transcript: &mut impl IsStarkTranscript<Self::Field>,
-    ) -> Vec<FieldElement<Self::Field>> {
+        _transcript: &mut impl IsStarkTranscript<Self::FieldExtension>,
+    ) -> Vec<FieldElement<Self::FieldExtension>> {
         Vec::new()
     }
-=======
-        main_trace: &TraceTable<Self::Field>,
-        rap_challenges: &Self::RAPChallenges,
-    ) -> TraceTable<Self::FieldExtension>;
-
-    fn build_rap_challenges(
-        &self,
-        transcript: &mut impl IsStarkTranscript<Self::FieldExtension>,
-    ) -> Self::RAPChallenges;
->>>>>>> 3da725de
-
-    fn number_auxiliary_rap_columns(&self) -> usize {
+
+    fn num_auxiliary_rap_columns(&self) -> usize {
         0
     }
 
@@ -82,9 +59,8 @@
         &self,
         frame: &Frame<Self::Field, Self::FieldExtension>,
         periodic_values: &[FieldElement<Self::Field>],
-<<<<<<< HEAD
-        rap_challenges: &[FieldElement<Self::Field>],
-    ) -> Vec<FieldElement<Self::Field>> {
+        rap_challenges: &[FieldElement<Self::FieldExtension>],
+    ) -> Vec<FieldElement<Self::FieldExtension>> {
         let mut evaluations =
             vec![FieldElement::<Self::Field>::zero(); self.num_transition_constraints()];
         self.transition_constraints()
@@ -96,12 +72,8 @@
 
     fn boundary_constraints(
         &self,
-        rap_challenges: &[FieldElement<Self::Field>],
-    ) -> BoundaryConstraints<Self::Field>;
-
-=======
-        rap_challenges: &Self::RAPChallenges,
-    ) -> Vec<FieldElement<Self::FieldExtension>>;
+        rap_challenges: &[FieldElement<Self::FieldExtension>],
+    ) -> BoundaryConstraints<Self::FieldExtension>;
 
     /// The method called by the verifier to evaluate the transitions at the out of domain frame.
     /// In the case of the verifier, both main and auxiliary tables of the evaluation frame take
@@ -113,46 +85,40 @@
         &self,
         frame: &Frame<Self::FieldExtension, Self::FieldExtension>,
         periodic_values: &[FieldElement<Self::FieldExtension>],
-        rap_challenges: &Self::RAPChallenges,
+        rap_challenges: &[Vec<FieldElement<Self::FieldExtension>>],
     ) -> Vec<FieldElement<Self::FieldExtension>>;
 
-    fn boundary_constraints(
-        &self,
-        rap_challenges: &Self::RAPChallenges,
-    ) -> BoundaryConstraints<Self::FieldExtension>;
-
-    fn transition_exemptions(&self) -> Vec<Polynomial<FieldElement<Self::FieldExtension>>> {
-        let trace_length = self.trace_length();
-        let roots_of_unity_order = trace_length.trailing_zeros();
-        let roots_of_unity = get_powers_of_primitive_root_coset(
-            roots_of_unity_order as u64,
-            self.trace_length(),
-            &FieldElement::<Self::Field>::one(),
-        )
-        .unwrap();
-        let root_of_unity_len = roots_of_unity.len();
-
-        let x = Polynomial::new_monomial(FieldElement::one(), 1);
-
-        self.context()
-            .transition_exemptions
-            .iter()
-            .unique_by(|elem| *elem)
-            .filter(|v| *v > &0_usize)
-            .map(|cant_take| {
-                roots_of_unity
-                    .iter()
-                    .take(root_of_unity_len)
-                    .rev()
-                    .take(*cant_take)
-                    .fold(
-                        Polynomial::new_monomial(FieldElement::one(), 0),
-                        |acc, root| acc * (&x - root),
-                    )
-            })
-            .collect()
-    }
->>>>>>> 3da725de
+    // fn transition_exemptions(&self) -> Vec<Polynomial<FieldElement<Self::FieldExtension>>> {
+    //     let trace_length = self.trace_length();
+    //     let roots_of_unity_order = trace_length.trailing_zeros();
+    //     let roots_of_unity = get_powers_of_primitive_root_coset(
+    //         roots_of_unity_order as u64,
+    //         self.trace_length(),
+    //         &FieldElement::<Self::Field>::one(),
+    //     )
+    //     .unwrap();
+    //     let root_of_unity_len = roots_of_unity.len();
+
+    //     let x = Polynomial::new_monomial(FieldElement::one(), 1);
+
+    //     self.context()
+    //         .transition_exemptions
+    //         .iter()
+    //         .unique_by(|elem| *elem)
+    //         .filter(|v| *v > &0_usize)
+    //         .map(|cant_take| {
+    //             roots_of_unity
+    //                 .iter()
+    //                 .take(root_of_unity_len)
+    //                 .rev()
+    //                 .take(*cant_take)
+    //                 .fold(
+    //                     Polynomial::new_monomial(FieldElement::one(), 0),
+    //                     |acc, root| acc * (&x - root),
+    //                 )
+    //         })
+    //         .collect()
+    // }
     fn context(&self) -> &AirContext;
 
     fn trace_length(&self) -> usize;
@@ -228,7 +194,9 @@
 
     // NOTE: Remember to index constraints correctly!!!!
     // fn transition_constraints<T: TransitionConstraint<Self::Field>>(&self) -> Vec<Box<dyn T>>;
-    fn transition_constraints(&self) -> &Vec<Box<dyn TransitionConstraint<Self::Field>>>;
+    fn transition_constraints(
+        &self,
+    ) -> &Vec<Box<dyn TransitionConstraint<Self::Field, Self::FieldExtension>>>;
 
     fn transition_zerofier_evaluations(
         &self,
