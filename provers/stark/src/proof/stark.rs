--- conflicted
+++ resolved
@@ -164,31 +164,13 @@
     ///
     /// Each FRI query index `i` determines a pair of elements `d_i` and `-d_i` on the domain of the
     /// first layer.
-    ///
     /// Let BT_i be the concatenation of the bytes of the following values
     /// t_1(d_i), t_1(-d_i), t_2(d_i), t_2(-d_i), ..., t_m(d_i), t_m(-d_i),
     /// where m is the total number of columns, including RAP extended ones.
-<<<<<<< HEAD
-    ///
-=======
->>>>>>> 05c08e0d
     /// Similarly, let BH_i be the concatenation of the bytes of the following elements
     /// H_1(d_i), H_1(-d_i), ..., H_s(d_i), H_s(-d_i),
     /// where s is the number of parts into which the composition polynomial was broken.
     ///
-<<<<<<< HEAD
-    /// Let TraceMergedPaths be the merged authentication paths of the FRI query indexes i_1, ..., i_k for
-    /// the trace Merkle Tree. (See the `merge_authentication_paths` method)
-    ///
-    /// Let CompositionMergedPaths be the merged authentication paths of the FRI query indexes i_1, ..., i_k for
-    /// the composition polynomial Merkle Tree.
-    ///
-    /// If i_1, ..., i_k are all the FRI query indexes sorted in increasing order and without repeated
-    /// values, then this method appends
-    /// BT_{i_1} | BT_{i_2} | ... | BT_{i_k} | PT | BH_{i_1} | BH_{i_2} | ... | B_{i_k} | PH to the output.
-    ///
-    /// For example, if there are 6 queries [3, 1, 5, 2, 1, 3], then this method appends the
-=======
     /// If i_1, ..., i_k are all the FRI query indexes sorted in increasing order and without repeated
     /// values, then this method appends the following to the output:
     ///
@@ -200,7 +182,6 @@
     ///
     /// Example:
     /// If there are 6 queries [3, 1, 5, 2, 1, 3], then this method appends the
->>>>>>> 05c08e0d
     /// following to the output:
     /// `BT_1 | BT_2 | BT_3 | BT_5 | TraceMergedPaths | BH_1 | BH_2 | BH_3 | BH_5 | CompositionMergedPaths`
     fn append_fri_query_phase_first_layer(
@@ -273,8 +254,6 @@
         }
     }
 
-<<<<<<< HEAD
-=======
     /// Appends the values and authentication paths needed for the inner layers of FRI.
     /// Just as in the append_fri_query_phase_first_layer, for each layer, the authentication
     /// paths are merged and the redundant field elements are not sent, in order to optimize
@@ -285,8 +264,10 @@
     ///
     /// For each layer i there are:
     /// - X_i = { p_i(-d_j), p_i(d_j) for all queries j }, the elements the verifier needs.
-    /// - Y_i = { p_i( d_j) for all queries j }, the elements that the verifier computes.
+    /// - Y_i = { p_i( d_j) for all queries j }, the elements that the verifier computes from
+    ///         previous layers.
     /// - Z_i = X - Y, the elements that the verifier needs but cannot compute from previous layers.
+    ///         sorted by increasing value of query.  
     /// - MergedPathsLayer_i: the merged authentication paths for all p_i(-d_j)
     ///
     /// This method appends:
@@ -296,7 +277,6 @@
     /// ...
     ///
     /// for each layer
->>>>>>> 05c08e0d
     fn append_fri_query_phase_inner_layers(
         proof: &StarkProof<Stark252PrimeField>,
         fri_query_indexes: &[usize],
@@ -362,19 +342,10 @@
     }
 
     #[allow(unused)]
-<<<<<<< HEAD
-    /// Computes a single authentication path out of `n` authentication paths for `n` leaves.
-    /// This means it takes `n` authentication paths and extracts from them a single one that
-    /// has the minimum required nodes to reach the Merkle root, assuming all corresponding `n`
-    /// leaf values are provided. The nodes of the merged authentication path are sorted from level
-    /// 0 to the hightest level of the Merkle tree, and nodes at the same level are sorted from
-    /// left to right.
-=======
     /// Merges `n` authentication paths for `n` leaves into a list of the minimal number of nodes
     /// needed to reach the Merkle root for all of them. The nodes of the merged authentication
     /// paths are sorted from level 0 to the hightest level of the Merkle tree, and nodes at the
     /// same level are sorted from left to right.
->>>>>>> 05c08e0d
     ///
     /// Let's consider some examples. Suppose the Merkle tree is as follows:
     ///
@@ -398,11 +369,7 @@
     /// `leaf_indexes`: The leaf indexes corresponding to the authentication paths.
     ///
     /// Output:
-<<<<<<< HEAD
-    /// The merged authentication path
-=======
     /// The merged authentication paths
->>>>>>> 05c08e0d
     fn merge_authentication_paths(
         authentication_paths: &[&Proof<Commitment>],
         leaf_indexes: &[usize],
