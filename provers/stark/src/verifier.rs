#[cfg(feature = "instruments")]
use std::time::Instant;

use lambdaworks_crypto::merkle_tree::proof::Proof;
//use itertools::multizip;
#[cfg(not(feature = "test_fiat_shamir"))]
use log::error;

use lambdaworks_math::{
    fft::cpu::bit_reversing::reverse_index,
    field::{
        element::FieldElement, fields::fft_friendly::stark_252_prime_field::Stark252PrimeField,
        traits::IsFFTField,
    },
    traits::Serializable,
};

use crate::{
    config::Commitment, proof::stark::DeepPolynomialOpening, transcript::IsStarkTranscript,
};

use super::{
    config::BatchedMerkleTreeBackend,
    domain::Domain,
    fri::fri_decommit::FriDecommitment,
    grinding,
    proof::{options::ProofOptions, stark::StarkProof},
    traits::AIR,
};

pub struct Verifier {}

impl IsStarkVerifier for Verifier {
    type Field = Stark252PrimeField;
}

pub struct Challenges<F, A>
where
    F: IsFFTField,
    A: AIR<Field = F>,
{
    pub z: FieldElement<F>,
    pub boundary_coeffs: Vec<FieldElement<F>>,
    pub transition_coeffs: Vec<FieldElement<F>>,
    pub trace_term_coeffs: Vec<Vec<FieldElement<F>>>,
    pub gammas: Vec<FieldElement<F>>,
    pub zetas: Vec<FieldElement<F>>,
    pub iotas: Vec<usize>,
    pub rap_challenges: A::RAPChallenges,
    pub grinding_seed: [u8; 32],
}

pub type DeepPolynomialEvaluations<F> = (Vec<FieldElement<F>>, Vec<FieldElement<F>>);

pub trait IsStarkVerifier {
    type Field: IsFFTField;

    fn sample_query_indexes(
        number_of_queries: usize,
        domain: &Domain<Self::Field>,
        transcript: &mut impl IsStarkTranscript<Self::Field>,
    ) -> Vec<usize> {
        let domain_size = domain.lde_roots_of_unity_coset.len() as u64;
        (0..number_of_queries)
            .map(|_| (transcript.sample_u64(domain_size >> 1)) as usize)
            .collect::<Vec<usize>>()
    }

    fn step_1_replay_rounds_and_recover_challenges<A>(
        air: &A,
        proof: &StarkProof<Self::Field>,
        domain: &Domain<Self::Field>,
        transcript: &mut impl IsStarkTranscript<Self::Field>,
    ) -> Challenges<Self::Field, A>
    where
        FieldElement<Self::Field>: Serializable,
        A: AIR<Field = Self::Field>,
    {
        // ===================================
        // ==========|   Round 1   |==========
        // ===================================

        // <<<< Receive commitments:[tⱼ]
        transcript.append_bytes(&proof.lde_trace_merkle_roots[0]);

        let rap_challenges = air.build_rap_challenges(transcript);

        if let Some(root) = proof.lde_trace_merkle_roots.get(1) {
            transcript.append_bytes(root);
        }

        // ===================================
        // ==========|   Round 2   |==========
        // ===================================

        // <<<< Receive challenge: 𝛽
        let beta = transcript.sample_field_element();
        let num_boundary_constraints = air.boundary_constraints(&rap_challenges).constraints.len();

        let num_transition_constraints = air.context().num_transition_constraints;

        let mut coefficients: Vec<_> = (0..num_boundary_constraints + num_transition_constraints)
            .map(|i| beta.pow(i))
            .collect();

        let transition_coeffs: Vec<_> = coefficients.drain(..num_transition_constraints).collect();
        let boundary_coeffs = coefficients;

        // <<<< Receive commitments: [H₁], [H₂]
        transcript.append_bytes(&proof.composition_poly_root);

        // ===================================
        // ==========|   Round 3   |==========
        // ===================================

        // >>>> Send challenge: z
        let z = transcript.sample_z_ood(
            &domain.lde_roots_of_unity_coset,
            &domain.trace_roots_of_unity,
        );

        // <<<< Receive values: tⱼ(zgᵏ)
        for i in 0..proof.trace_ood_frame_evaluations.n_cols() {
            for j in 0..proof.trace_ood_frame_evaluations.n_rows() {
                transcript.append_field_element(&proof.trace_ood_frame_evaluations.get_row(j)[i]);
            }
        }
        // <<<< Receive value: Hᵢ(z^N)
        for element in proof.composition_poly_parts_ood_evaluation.iter() {
            transcript.append_field_element(element);
        }

        // ===================================
        // ==========|   Round 4   |==========
        // ===================================

        let n_terms_composition_poly = proof.composition_poly_parts_ood_evaluation.len();
        let n_terms_trace = air.context().transition_offsets.len() * air.context().trace_columns;
        let gamma = transcript.sample_field_element();

        // <<<< Receive challenges: 𝛾, 𝛾'
        let mut deep_composition_coefficients: Vec<_> =
            core::iter::successors(Some(FieldElement::one()), |x| Some(x * &gamma))
                .take(n_terms_composition_poly + n_terms_trace)
                .collect();

        let trace_term_coeffs: Vec<_> = deep_composition_coefficients
            .drain(..n_terms_trace)
            .collect::<Vec<_>>()
            .chunks(air.context().transition_offsets.len())
            .map(|chunk| chunk.to_vec())
            .collect();

        // <<<< Receive challenges: 𝛾ⱼ, 𝛾ⱼ'
        let gammas = deep_composition_coefficients;

        // FRI commit phase
        let merkle_roots = &proof.fri_layers_merkle_roots;
        let mut zetas = merkle_roots
            .iter()
            .map(|root| {
                // >>>> Send challenge 𝜁ₖ
                let element = transcript.sample_field_element();
                // <<<< Receive commitment: [pₖ] (the first one is [p₀])
                transcript.append_bytes(root);
                element
            })
            .collect::<Vec<FieldElement<Self::Field>>>();

        // >>>> Send challenge 𝜁ₙ₋₁
        zetas.push(transcript.sample_field_element());

        // <<<< Receive value: pₙ
        transcript.append_field_element(&proof.fri_last_value);

        // Receive grinding value
        let security_bits = air.context().proof_options.grinding_factor;
        let mut grinding_seed = [0u8; 32];
        if security_bits > 0 {
<<<<<<< HEAD
            if let Some(nonce_value) = proof.nonce {
                let transcript_challenge = transcript.state();
                leading_zeros_count = hash_transcript_with_int_and_get_leading_zeros(
                    &transcript_challenge,
                    nonce_value,
                );
                transcript.append_bytes(&nonce_value.to_be_bytes());
            }
=======
            grinding_seed = transcript.state();
            transcript.append_bytes(&proof.nonce.to_be_bytes());
>>>>>>> f1f1341b
        }

        // FRI query phase
        // <<<< Send challenges 𝜄ₛ (iota_s)
        let number_of_queries = air.options().fri_number_of_queries;
        let iotas = Self::sample_query_indexes(number_of_queries, domain, transcript);

        Challenges {
            z,
            boundary_coeffs,
            transition_coeffs,
            trace_term_coeffs,
            gammas,
            zetas,
            iotas,
            rap_challenges,
            grinding_seed,
        }
    }

    fn step_2_verify_claimed_composition_polynomial<A>(
        air: &A,
        proof: &StarkProof<Self::Field>,
        domain: &Domain<Self::Field>,
        challenges: &Challenges<Self::Field, A>,
    ) -> bool
    where
        A: AIR<Field = Self::Field>,
    {
        let boundary_constraints = air.boundary_constraints(&challenges.rap_challenges);

        let trace_length = air.trace_length();
        let number_of_b_constraints = boundary_constraints.constraints.len();

        #[allow(clippy::type_complexity)]
        let (boundary_c_i_evaluations_num, mut boundary_c_i_evaluations_den): (
            Vec<FieldElement<Self::Field>>,
            Vec<FieldElement<Self::Field>>,
        ) = (0..number_of_b_constraints)
            .map(|index| {
                let step = boundary_constraints.constraints[index].step;
                let point = &domain.trace_primitive_root.pow(step as u64);
                let trace_idx = boundary_constraints.constraints[index].col;
                let trace_evaluation = &proof.trace_ood_frame_evaluations.get_row(0)[trace_idx];
                let boundary_zerofier_challenges_z_den = &challenges.z - point;

                let boundary_quotient_ood_evaluation_num =
                    trace_evaluation - &boundary_constraints.constraints[index].value;

                (
                    boundary_quotient_ood_evaluation_num,
                    boundary_zerofier_challenges_z_den,
                )
            })
            .collect::<Vec<_>>()
            .into_iter()
            .unzip();

        FieldElement::inplace_batch_inverse(&mut boundary_c_i_evaluations_den).unwrap();

        let boundary_quotient_ood_evaluation: FieldElement<Self::Field> =
            boundary_c_i_evaluations_num
                .iter()
                .zip(&boundary_c_i_evaluations_den)
                .zip(&challenges.boundary_coeffs)
                .map(|((num, den), beta)| num * den * beta)
                .fold(FieldElement::<Self::Field>::zero(), |acc, x| acc + x);

        let transition_ood_frame_evaluations = air.compute_transition(
            &proof.trace_ood_frame_evaluations,
            &challenges.rap_challenges,
        );

        let denominator = (&challenges.z.pow(trace_length) - FieldElement::<Self::Field>::one())
            .inv()
            .unwrap();

        let exemption = air
            .transition_exemptions_verifier(
                domain.trace_roots_of_unity.iter().last().expect("has last"),
            )
            .iter()
            .map(|poly| poly.evaluate(&challenges.z))
            .collect::<Vec<FieldElement<Self::Field>>>();

        let unity = &FieldElement::one();
        let transition_c_i_evaluations_sum = transition_ood_frame_evaluations
            .iter()
            .zip(&air.context().transition_degrees)
            .zip(&air.context().transition_exemptions)
            .zip(&challenges.transition_coeffs)
            .fold(FieldElement::zero(), |acc, (((eval, _), except), beta)| {
                let except = except
                    .checked_sub(1)
                    .map(|i| &exemption[i])
                    .unwrap_or(unity);
                acc + &denominator * eval * beta * except
            });

        let composition_poly_ood_evaluation =
            &boundary_quotient_ood_evaluation + transition_c_i_evaluations_sum;

        let composition_poly_claimed_ood_evaluation = proof
            .composition_poly_parts_ood_evaluation
            .iter()
            .rev()
            .fold(FieldElement::zero(), |acc, coeff| {
                acc * &challenges.z + coeff
            });

        composition_poly_claimed_ood_evaluation == composition_poly_ood_evaluation
    }

    fn step_3_verify_fri<A>(
        proof: &StarkProof<Self::Field>,
        domain: &Domain<Self::Field>,
        challenges: &Challenges<Self::Field, A>,
    ) -> bool
    where
        FieldElement<Self::Field>: Serializable,
        A: AIR<Field = Self::Field>,
    {
        let (deep_poly_evaluations, deep_poly_evaluations_sym) =
            Self::reconstruct_deep_composition_poly_evaluations_for_all_queries(
                challenges, domain, proof,
            );

        // verify FRI
        let mut evaluation_point_inverse = challenges
            .iotas
            .iter()
            .map(|iota| Self::query_challenge_to_evaluation_point(*iota, domain))
            .collect::<Vec<FieldElement<Self::Field>>>();
        FieldElement::inplace_batch_inverse(&mut evaluation_point_inverse).unwrap();
        proof
            .query_list
            .iter()
            .zip(&challenges.iotas)
            .zip(evaluation_point_inverse)
            .enumerate()
            .fold(true, |mut result, (i, ((proof_s, iota_s), eval))| {
                // this is done in constant time
                result &= Self::verify_query_and_sym_openings(
                    proof,
                    &challenges.zetas,
                    *iota_s,
                    proof_s,
                    eval,
                    &deep_poly_evaluations[i],
                    &deep_poly_evaluations_sym[i],
                );
                result
            })
    }

    fn query_challenge_to_evaluation_point(
        iota: usize,
        domain: &Domain<Self::Field>,
    ) -> FieldElement<Self::Field> {
        domain.lde_roots_of_unity_coset
            [reverse_index(iota * 2, domain.lde_roots_of_unity_coset.len() as u64)]
        .clone()
    }

    fn query_challenge_to_evaluation_point_sym(
        iota: usize,
        domain: &Domain<Self::Field>,
    ) -> FieldElement<Self::Field> {
        domain.lde_roots_of_unity_coset
            [reverse_index(iota * 2 + 1, domain.lde_roots_of_unity_coset.len() as u64)]
        .clone()
    }

    fn verify_opening(
        proof: &Proof<Commitment>,
        root: &Commitment,
        index: usize,
        value: &[FieldElement<Self::Field>],
    ) -> bool
    where
        FieldElement<Self::Field>: Serializable,
    {
        proof.verify::<BatchedMerkleTreeBackend<Self::Field>>(root, index, &value.to_owned())
    }

    /// Verify opening Open(tⱼ(D_LDE), 𝜐) and Open(tⱼ(D_LDE), -𝜐) for all trace polynomials tⱼ,
    /// where 𝜐 and -𝜐 are the elements corresponding to the index challenge `iota`.
    fn verify_trace_openings(
        num_main_columns: usize,
        proof: &StarkProof<Self::Field>,
        deep_poly_openings: &DeepPolynomialOpening<Self::Field>,
        deep_poly_openings_sym: &DeepPolynomialOpening<Self::Field>,
        iota: usize,
    ) -> bool
    where
        FieldElement<Self::Field>: Serializable,
    {
        let lde_trace_evaluations = vec![
            deep_poly_openings.lde_trace_evaluations[..num_main_columns].to_vec(),
            deep_poly_openings.lde_trace_evaluations[num_main_columns..].to_vec(),
        ];

        let index = iota * 2;
        let openings_are_valid = proof
            .lde_trace_merkle_roots
            .iter()
            .zip(&deep_poly_openings.lde_trace_merkle_proofs)
            .zip(lde_trace_evaluations)
            .fold(true, |acc, ((merkle_root, merkle_proof), evaluation)| {
                acc & Self::verify_opening(merkle_proof, merkle_root, index, &evaluation)
            });

        let lde_trace_evaluations_sym = vec![
            deep_poly_openings_sym.lde_trace_evaluations[..num_main_columns].to_vec(),
            deep_poly_openings_sym.lde_trace_evaluations[num_main_columns..].to_vec(),
        ];

        let index_sym = iota * 2 + 1;
        let openings_sym_are_valid = proof
            .lde_trace_merkle_roots
            .iter()
            .zip(&deep_poly_openings_sym.lde_trace_merkle_proofs)
            .zip(lde_trace_evaluations_sym)
            .fold(true, |acc, ((merkle_root, merkle_proof), evaluation)| {
                acc & Self::verify_opening(merkle_proof, merkle_root, index_sym, &evaluation)
            });
        openings_are_valid & openings_sym_are_valid
    }

    /// Verify opening Open(Hᵢ(D_LDE), 𝜐) and Open(Hᵢ(D_LDE), -𝜐) for all parts Hᵢof the composition
    /// polynomial, where 𝜐 and -𝜐 are the elements corresponding to the index challenge `iota`.
    fn verify_composition_poly_opening(
        deep_poly_openings: &DeepPolynomialOpening<Self::Field>,
        deep_poly_openings_sym: &DeepPolynomialOpening<Self::Field>,
        composition_poly_merkle_root: &Commitment,
        iota: &usize,
    ) -> bool
    where
        FieldElement<Self::Field>: Serializable,
    {
        let mut value = deep_poly_openings
            .lde_composition_poly_parts_evaluation
            .clone();
        value.extend_from_slice(&deep_poly_openings_sym.lde_composition_poly_parts_evaluation);

        deep_poly_openings
            .lde_composition_poly_proof
            .verify::<BatchedMerkleTreeBackend<Self::Field>>(
                composition_poly_merkle_root,
                *iota,
                &value,
            )
    }

    fn step_4_verify_trace_and_composition_openings<F: IsFFTField, A: AIR<Field = F>>(
        air: &A,
        proof: &StarkProof<Self::Field>,
        challenges: &Challenges<F, A>,
    ) -> bool
    where
        FieldElement<Self::Field>: Serializable,
    {
        challenges
            .iotas
            .iter()
            .zip(&proof.deep_poly_openings)
            .zip(&proof.deep_poly_openings_sym)
            .fold(
                true,
                |mut result, ((iota_n, deep_poly_opening), deep_poly_openings_sym)| {
                    result &= Self::verify_composition_poly_opening(
                        deep_poly_opening,
                        deep_poly_openings_sym,
                        &proof.composition_poly_root,
                        iota_n,
                    );

                    let num_main_columns =
                        air.context().trace_columns - air.number_auxiliary_rap_columns();
                    result &= Self::verify_trace_openings(
                        num_main_columns,
                        proof,
                        deep_poly_opening,
                        deep_poly_openings_sym,
                        *iota_n,
                    );
                    result
                },
            )
    }

    fn verify_fri_layer_openings(
        merkle_root: &Commitment,
        auth_path_sym: &Proof<Commitment>,
        evaluation: &FieldElement<Self::Field>,
        evaluation_sym: &FieldElement<Self::Field>,
        iota: usize,
    ) -> bool
    where
        FieldElement<Self::Field>: Serializable,
    {
        let evaluations = if iota % 2 == 1 {
            vec![evaluation_sym.clone(), evaluation.clone()]
        } else {
            vec![evaluation.clone(), evaluation_sym.clone()]
        };

        auth_path_sym.verify::<BatchedMerkleTreeBackend<Self::Field>>(
            merkle_root,
            iota >> 1,
            &evaluations,
        )
    }

    /// Verify a single FRI query
    /// `zetas`: the vector of all challenges sent by the verifier to the prover at the commit
    /// phase to fold polynomials.
    /// `iota`: the index challenge of this FRI query. This index uniquely determines two elements 𝜐 and -𝜐
    /// of the evaluation domain of FRI layer 0.
    /// `evaluation_point_inv`: precomputed value of 𝜐⁻¹.
    /// `deep_composition_evaluation`: precomputed value of p₀(𝜐), where p₀ is the deep composition polynomial.
    /// `deep_composition_evaluation_sym`: precomputed value of p₀(-𝜐), where p₀ is the deep composition polynomial.
    fn verify_query_and_sym_openings(
        proof: &StarkProof<Self::Field>,
        zetas: &[FieldElement<Self::Field>],
        iota: usize,
        fri_decommitment: &FriDecommitment<Self::Field>,
        evaluation_point_inv: FieldElement<Self::Field>,
        deep_composition_evaluation: &FieldElement<Self::Field>,
        deep_composition_evaluation_sym: &FieldElement<Self::Field>,
    ) -> bool
    where
        FieldElement<Self::Field>: Serializable,
    {
        let fri_layers_merkle_roots = &proof.fri_layers_merkle_roots;
        let evaluation_point_vec: Vec<FieldElement<Self::Field>> =
            core::iter::successors(Some(evaluation_point_inv.square()), |evaluation_point| {
                Some(evaluation_point.square())
            })
            .take(fri_layers_merkle_roots.len())
            .collect();

        let p0_eval = deep_composition_evaluation;
        let p0_eval_sym = deep_composition_evaluation_sym;

        // Reconstruct p₁(𝜐²)
        let mut v =
            (p0_eval + p0_eval_sym) + &zetas[0] * (p0_eval - p0_eval_sym) * evaluation_point_inv;
        let mut index = iota;

        // For each FRI layer, starting from the layer 1: use the proof to verify the validity of values pᵢ(−𝜐^(2ⁱ)) (given by the prover) and
        // pᵢ(𝜐^(2ⁱ)) (computed on the previous iteration by the verifier). Then use them to obtain pᵢ₊₁(𝜐^(2ⁱ⁺¹)).
        // Finally, check that the final value coincides with the given by the prover.
        fri_layers_merkle_roots
            .iter()
            .enumerate()
            .zip(&fri_decommitment.layers_auth_paths_sym)
            .zip(&fri_decommitment.layers_evaluations_sym)
            .zip(evaluation_point_vec)
            .fold(
                true,
                |result,
                 (
                    (((i, merkle_root), auth_path_sym), evaluation_sym),
                    evaluation_point_inv,
                )| {
                    // Verify opening Open(pᵢ(Dₖ), −𝜐^(2ⁱ)) and Open(pᵢ(Dₖ), 𝜐^(2ⁱ)).
                    // `v` is pᵢ(𝜐^(2ⁱ)).
                    // `evaluation_sym` is pᵢ(−𝜐^(2ⁱ)).
                    let openings_ok = Self::verify_fri_layer_openings(
                        merkle_root,
                        auth_path_sym,
                        &v,
                        evaluation_sym,
                        index,
                    );

                    // Update `v` with next value pᵢ₊₁(𝜐^(2ⁱ⁺¹)).
                    v = (&v + evaluation_sym) + &zetas[i + 1] * (&v - evaluation_sym) * evaluation_point_inv;

                    // Update index for next iteration. The index of the squares in the next layer
                    // is obtained by halving the current index. This is due to the bit-reverse
                    // ordering of the elements in the Merkle tree.
                    index >>= 1;

                    if i < fri_decommitment.layers_evaluations_sym.len() - 1 {
                        result & openings_ok
                    } else {
                        // Check that final value is the given by the prover
                        result & (v == proof.fri_last_value) & openings_ok
                    }
                },
            )
    }

    fn reconstruct_deep_composition_poly_evaluations_for_all_queries<A>(
        challenges: &Challenges<Self::Field, A>,
        domain: &Domain<Self::Field>,
        proof: &StarkProof<Self::Field>,
    ) -> DeepPolynomialEvaluations<Self::Field>
    where
        A: AIR<Field = Self::Field>,
    {
        let mut deep_poly_evaluations = Vec::new();
        let mut deep_poly_evaluations_sym = Vec::new();
        for (i, iota) in challenges.iotas.iter().enumerate() {
            let primitive_root =
                &Self::Field::get_primitive_root_of_unity(domain.root_order as u64).unwrap();

            let evaluation_point = Self::query_challenge_to_evaluation_point(*iota, domain);
            deep_poly_evaluations.push(Self::reconstruct_deep_composition_poly_evaluation(
                proof,
                &evaluation_point,
                primitive_root,
                challenges,
                &proof.deep_poly_openings[i].lde_trace_evaluations,
                &proof.deep_poly_openings[i].lde_composition_poly_parts_evaluation,
            ));

            let evaluation_point = Self::query_challenge_to_evaluation_point_sym(*iota, domain);
            deep_poly_evaluations_sym.push(Self::reconstruct_deep_composition_poly_evaluation(
                proof,
                &evaluation_point,
                primitive_root,
                challenges,
                &proof.deep_poly_openings_sym[i].lde_trace_evaluations,
                &proof.deep_poly_openings_sym[i].lde_composition_poly_parts_evaluation,
            ));
        }
        (deep_poly_evaluations, deep_poly_evaluations_sym)
    }

    fn reconstruct_deep_composition_poly_evaluation<A: AIR<Field = Self::Field>>(
        proof: &StarkProof<Self::Field>,
        evaluation_point: &FieldElement<Self::Field>,
        primitive_root: &FieldElement<Self::Field>,
        challenges: &Challenges<Self::Field, A>,
        lde_trace_evaluations: &[FieldElement<Self::Field>],
        lde_composition_poly_parts_evaluation: &[FieldElement<Self::Field>],
    ) -> FieldElement<Self::Field> {
        let mut denoms_trace = (0..proof.trace_ood_frame_evaluations.n_rows())
            .map(|row_idx| evaluation_point - &challenges.z * primitive_root.pow(row_idx as u64))
            .collect::<Vec<FieldElement<Self::Field>>>();
        FieldElement::inplace_batch_inverse(&mut denoms_trace).unwrap();

        let trace_term = (0..proof.trace_ood_frame_evaluations.n_cols())
            .zip(&challenges.trace_term_coeffs)
            .fold(FieldElement::zero(), |trace_terms, (col_idx, coeff_row)| {
                let trace_i = (0..proof.trace_ood_frame_evaluations.n_rows())
                    .zip(coeff_row)
                    .fold(FieldElement::zero(), |trace_t, (row_idx, coeff)| {
                        let poly_evaluation = (lde_trace_evaluations[col_idx].clone()
                            - proof.trace_ood_frame_evaluations.get_row(row_idx)[col_idx].clone())
                            * &denoms_trace[row_idx];
                        trace_t + &poly_evaluation * coeff
                    });
                trace_terms + trace_i
            });

        let number_of_parts = lde_composition_poly_parts_evaluation.len();
        let z_pow = &challenges.z.pow(number_of_parts);

        let denom_composition = (evaluation_point - z_pow).inv().unwrap();
        let mut h_terms = FieldElement::zero();
        for (j, h_i_upsilon) in lde_composition_poly_parts_evaluation.iter().enumerate() {
            let h_i_zpower = &proof.composition_poly_parts_ood_evaluation[j];
            let h_i_term = (h_i_upsilon - h_i_zpower) * &challenges.gammas[j];
            h_terms += h_i_term;
        }
        h_terms = h_terms * denom_composition;

        trace_term + h_terms
    }

    fn verify<A>(
        proof: &StarkProof<Self::Field>,
        pub_input: &A::PublicInputs,
        proof_options: &ProofOptions,
        mut transcript: impl IsStarkTranscript<Self::Field>,
    ) -> bool
    where
        A: AIR<Field = Self::Field>,
        FieldElement<Self::Field>: Serializable,
    {
        // Verify there are enough queries
        if proof.query_list.len() < proof_options.fri_number_of_queries {
            return false;
        }

        #[cfg(feature = "instruments")]
        println!("- Started step 1: Recover challenges");
        #[cfg(feature = "instruments")]
        let timer1 = Instant::now();

        let air = A::new(proof.trace_length, pub_input, proof_options);
        let domain = Domain::new(&air);

        let challenges = Self::step_1_replay_rounds_and_recover_challenges(
            &air,
            proof,
            &domain,
            &mut transcript,
        );

        // verify grinding
        let security_bits = air.context().proof_options.grinding_factor;
        if security_bits > 0
            && !grinding::is_valid_nonce(&challenges.grinding_seed, proof.nonce, security_bits)
        {
            error!("Grinding factor not satisfied");
            return false;
        }

        #[cfg(feature = "instruments")]
        let elapsed1 = timer1.elapsed();
        #[cfg(feature = "instruments")]
        println!("  Time spent: {:?}", elapsed1);

        #[cfg(feature = "instruments")]
        println!("- Started step 2: Verify claimed polynomial");
        #[cfg(feature = "instruments")]
        let timer2 = Instant::now();

        if !Self::step_2_verify_claimed_composition_polynomial(&air, proof, &domain, &challenges) {
            error!("Composition Polynomial verification failed");
            return false;
        }

        #[cfg(feature = "instruments")]
        let elapsed2 = timer2.elapsed();
        #[cfg(feature = "instruments")]
        println!("  Time spent: {:?}", elapsed2);
        #[cfg(feature = "instruments")]

        println!("- Started step 3: Verify FRI");
        #[cfg(feature = "instruments")]
        let timer3 = Instant::now();

        if !Self::step_3_verify_fri(proof, &domain, &challenges) {
            error!("FRI verification failed");
            return false;
        }

        #[cfg(feature = "instruments")]
        let elapsed3 = timer3.elapsed();
        #[cfg(feature = "instruments")]
        println!("  Time spent: {:?}", elapsed3);

        #[cfg(feature = "instruments")]
        println!("- Started step 4: Verify deep composition polynomial");
        #[cfg(feature = "instruments")]
        let timer4 = Instant::now();

        #[allow(clippy::let_and_return)]
        if !Self::step_4_verify_trace_and_composition_openings(&air, proof, &challenges) {
            error!("DEEP Composition Polynomial verification failed");
            return false;
        }

        #[cfg(feature = "instruments")]
        let elapsed4 = timer4.elapsed();
        #[cfg(feature = "instruments")]
        println!("  Time spent: {:?}", elapsed4);

        #[cfg(feature = "instruments")]
        {
            let total_time = elapsed1 + elapsed2 + elapsed3 + elapsed4;
            println!(
                " Fraction of verifying time per step: {:.4} {:.4} {:.4} {:.4}",
                elapsed1.as_nanos() as f64 / total_time.as_nanos() as f64,
                elapsed2.as_nanos() as f64 / total_time.as_nanos() as f64,
                elapsed3.as_nanos() as f64 / total_time.as_nanos() as f64,
                elapsed4.as_nanos() as f64 / total_time.as_nanos() as f64
            );
        }

        true
    }
}<|MERGE_RESOLUTION|>--- conflicted
+++ resolved
@@ -177,19 +177,10 @@
         let security_bits = air.context().proof_options.grinding_factor;
         let mut grinding_seed = [0u8; 32];
         if security_bits > 0 {
-<<<<<<< HEAD
             if let Some(nonce_value) = proof.nonce {
-                let transcript_challenge = transcript.state();
-                leading_zeros_count = hash_transcript_with_int_and_get_leading_zeros(
-                    &transcript_challenge,
-                    nonce_value,
-                );
+                grinding_seed = transcript.state();
                 transcript.append_bytes(&nonce_value.to_be_bytes());
             }
-=======
-            grinding_seed = transcript.state();
-            transcript.append_bytes(&proof.nonce.to_be_bytes());
->>>>>>> f1f1341b
         }
 
         // FRI query phase
@@ -696,11 +687,15 @@
 
         // verify grinding
         let security_bits = air.context().proof_options.grinding_factor;
-        if security_bits > 0
-            && !grinding::is_valid_nonce(&challenges.grinding_seed, proof.nonce, security_bits)
-        {
-            error!("Grinding factor not satisfied");
-            return false;
+        if security_bits > 0 {
+            let nonce_is_valid = proof.nonce.map_or(false, |nonce_value| {
+                grinding::is_valid_nonce(&challenges.grinding_seed, nonce_value, security_bits)
+            });
+
+            if !nonce_is_valid {
+                error!("Grinding factor not satisfied");
+                return false;
+            }
         }
 
         #[cfg(feature = "instruments")]
