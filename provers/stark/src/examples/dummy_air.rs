--- conflicted
+++ resolved
@@ -123,9 +123,5 @@
         ret.push(ret[i - 1].clone() + ret[i - 2].clone());
     }
 
-<<<<<<< HEAD
-    TraceTable::from_columns(&[vec![FieldElement::<F>::one(); trace_length], ret], 1)
-=======
-    TraceTable::from_columns(vec![vec![FieldElement::<F>::one(); trace_length], ret])
->>>>>>> 3b2e004f
+    TraceTable::from_columns(vec![vec![FieldElement::<F>::one(); trace_length], ret], 1)
 }