--- conflicted
+++ resolved
@@ -190,22 +190,10 @@
 
     let proof_options = ProofOptions::default_test_options();
 
-<<<<<<< HEAD
-    let proof = prove::<Stark252PrimeField, DummyAIR>(
-        &trace,
-        &(),
-        &proof_options,
-        StoneProverTranscript::new(&[]),
-    )
-    .unwrap();
-
-    assert!(verify::<Stark252PrimeField, DummyAIR>(
-=======
     let proof =
         Prover::prove::<DummyAIR>(&trace, &(), &proof_options, StoneProverTranscript::new(&[]))
             .unwrap();
     assert!(Verifier::verify::<DummyAIR>(
->>>>>>> a1f2fa7a
         &proof,
         &(),
         &proof_options,
