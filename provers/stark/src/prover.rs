#[cfg(feature = "instruments")]
use std::time::Instant;

use lambdaworks_crypto::merkle_tree::proof::Proof;
use lambdaworks_math::fft::cpu::bit_reversing::{in_place_bit_reverse_permute, reverse_index};
use lambdaworks_math::fft::{errors::FFTError, polynomial::FFTPoly};
use lambdaworks_math::field::fields::fft_friendly::stark_252_prime_field::Stark252PrimeField;
use lambdaworks_math::traits::Serializable;
use lambdaworks_math::{
    field::{element::FieldElement, traits::IsFFTField},
    polynomial::Polynomial,
};
use log::info;

#[cfg(feature = "parallel")]
use rayon::prelude::{IndexedParallelIterator, IntoParallelRefIterator, ParallelIterator};

#[cfg(debug_assertions)]
use crate::debug::validate_trace;
use crate::fri;
use crate::proof::stark::DeepPolynomialOpenings;
use crate::transcript::IsStarkTranscript;

use super::config::{BatchedMerkleTree, Commitment};
use super::constraints::evaluator::ConstraintEvaluator;
use super::domain::Domain;
use super::frame::Frame;
use super::fri::fri_decommit::FriDecommitment;
use super::grinding;
use super::proof::options::ProofOptions;
use super::proof::stark::{DeepPolynomialOpening, StarkProof};
use super::trace::TraceTable;
use super::traits::AIR;

pub struct Prover;

impl IsStarkProver for Prover {
    type Field = Stark252PrimeField;
}

#[derive(Debug)]
pub enum ProvingError {
    WrongParameter(String),
}

pub struct Round1<F, A>
where
    F: IsFFTField,
    A: AIR<Field = F>,
    FieldElement<F>: Serializable,
{
    pub(crate) trace_polys: Vec<Polynomial<FieldElement<F>>>,
    pub(crate) lde_trace: TraceTable<F>,
    pub(crate) lde_trace_merkle_trees: Vec<BatchedMerkleTree<F>>,
    pub(crate) lde_trace_merkle_roots: Vec<Commitment>,
    pub(crate) rap_challenges: A::RAPChallenges,
}

pub struct Round2<F>
where
    F: IsFFTField,
    FieldElement<F>: Serializable,
{
    pub(crate) composition_poly_parts: Vec<Polynomial<FieldElement<F>>>,
    pub(crate) lde_composition_poly_evaluations: Vec<Vec<FieldElement<F>>>,
    pub(crate) composition_poly_merkle_tree: BatchedMerkleTree<F>,
    pub(crate) composition_poly_root: Commitment,
}

pub struct Round3<F: IsFFTField> {
    trace_ood_evaluations: Vec<Vec<FieldElement<F>>>,
    composition_poly_parts_ood_evaluation: Vec<FieldElement<F>>,
}

pub struct Round4<F: IsFFTField> {
    fri_last_value: FieldElement<F>,
    fri_layers_merkle_roots: Vec<Commitment>,
    deep_poly_openings: DeepPolynomialOpenings<F>,
    deep_poly_openings_sym: DeepPolynomialOpenings<F>,
    query_list: Vec<FriDecommitment<F>>,
    nonce: Option<u64>,
}
pub fn evaluate_polynomial_on_lde_domain<F>(
    p: &Polynomial<FieldElement<F>>,
    blowup_factor: usize,
    domain_size: usize,
    offset: &FieldElement<F>,
) -> Result<Vec<FieldElement<F>>, FFTError>
where
    F: IsFFTField,
    Polynomial<FieldElement<F>>: FFTPoly<F>,
{
    let evaluations = p.evaluate_offset_fft(blowup_factor, Some(domain_size), offset)?;
    let step = evaluations.len() / (domain_size * blowup_factor);
    match step {
        1 => Ok(evaluations),
        _ => Ok(evaluations.into_iter().step_by(step).collect()),
    }
}

pub trait IsStarkProver {
    type Field: IsFFTField;

    fn batch_commit(
        vectors: &[Vec<FieldElement<Self::Field>>],
    ) -> (BatchedMerkleTree<Self::Field>, Commitment)
    where
        FieldElement<Self::Field>: Serializable,
    {
        let tree = BatchedMerkleTree::<Self::Field>::build(vectors);
        let commitment = tree.root;
        (tree, commitment)
    }

    #[allow(clippy::type_complexity)]
    fn interpolate_and_commit(
        trace: &TraceTable<Self::Field>,
        domain: &Domain<Self::Field>,
        transcript: &mut impl IsStarkTranscript<Self::Field>,
    ) -> (
        Vec<Polynomial<FieldElement<Self::Field>>>,
        Vec<Vec<FieldElement<Self::Field>>>,
        BatchedMerkleTree<Self::Field>,
        Commitment,
    )
    where
        FieldElement<Self::Field>: Serializable + Send + Sync,
    {
        let trace_polys = trace.compute_trace_polys();

        // Evaluate those polynomials t_j on the large domain D_LDE.
        let lde_trace_evaluations = Self::compute_lde_trace_evaluations(&trace_polys, domain);

        let mut lde_trace_permuted = lde_trace_evaluations.clone();

        for col in lde_trace_permuted.iter_mut() {
            in_place_bit_reverse_permute(col);
        }

        // Compute commitments [t_j].
        let lde_trace = TraceTable::from_columns(&lde_trace_permuted);
        let (lde_trace_merkle_tree, lde_trace_merkle_root) = Self::batch_commit(&lde_trace.rows());

        // >>>> Send commitments: [tⱼ]
        transcript.append_bytes(&lde_trace_merkle_root);

        (
            trace_polys,
            lde_trace_evaluations,
            lde_trace_merkle_tree,
            lde_trace_merkle_root,
        )
    }

    fn compute_lde_trace_evaluations(
        trace_polys: &[Polynomial<FieldElement<Self::Field>>],
        domain: &Domain<Self::Field>,
    ) -> Vec<Vec<FieldElement<Self::Field>>>
    where
        FieldElement<Self::Field>: Send + Sync,
    {
        #[cfg(not(feature = "parallel"))]
        let trace_polys_iter = trace_polys.iter();
        #[cfg(feature = "parallel")]
        let trace_polys_iter = trace_polys.par_iter();

        trace_polys_iter
            .map(|poly| {
                evaluate_polynomial_on_lde_domain(
                    poly,
                    domain.blowup_factor,
                    domain.interpolation_domain_size,
                    &domain.coset_offset,
                )
            })
            .collect::<Result<Vec<Vec<FieldElement<Self::Field>>>, FFTError>>()
            .unwrap()
    }

    fn round_1_randomized_air_with_preprocessing<A: AIR<Field = Self::Field>>(
        air: &A,
        main_trace: &TraceTable<Self::Field>,
        domain: &Domain<Self::Field>,
        transcript: &mut impl IsStarkTranscript<Self::Field>,
    ) -> Result<Round1<Self::Field, A>, ProvingError>
    where
        FieldElement<Self::Field>: Serializable + Send + Sync,
    {
        let (mut trace_polys, mut evaluations, main_merkle_tree, main_merkle_root) =
            Self::interpolate_and_commit(main_trace, domain, transcript);

        let rap_challenges = air.build_rap_challenges(transcript);

        let aux_trace = air.build_auxiliary_trace(main_trace, &rap_challenges);

        let mut lde_trace_merkle_trees = vec![main_merkle_tree];
        let mut lde_trace_merkle_roots = vec![main_merkle_root];
        if !aux_trace.is_empty() {
            // Check that this is valid for interpolation
            let (aux_trace_polys, aux_trace_polys_evaluations, aux_merkle_tree, aux_merkle_root) =
                Self::interpolate_and_commit(&aux_trace, domain, transcript);
            trace_polys.extend_from_slice(&aux_trace_polys);
            evaluations.extend_from_slice(&aux_trace_polys_evaluations);
            lde_trace_merkle_trees.push(aux_merkle_tree);
            lde_trace_merkle_roots.push(aux_merkle_root);
        }

        let lde_trace = TraceTable::from_columns(&evaluations);

        Ok(Round1 {
            trace_polys,
            lde_trace,
            lde_trace_merkle_roots,
            lde_trace_merkle_trees,
            rap_challenges,
        })
    }

    fn commit_composition_polynomial(
        lde_composition_poly_parts_evaluations: &[Vec<FieldElement<Self::Field>>],
    ) -> (BatchedMerkleTree<Self::Field>, Commitment)
    where
        FieldElement<Self::Field>: Serializable,
    {
        // TODO: Remove clones
        let mut lde_composition_poly_evaluations = Vec::new();
        for i in 0..lde_composition_poly_parts_evaluations[0].len() {
            let mut row = Vec::new();
            for evaluation in lde_composition_poly_parts_evaluations.iter() {
                row.push(evaluation[i].clone());
            }
            lde_composition_poly_evaluations.push(row);
        }

        in_place_bit_reverse_permute(&mut lde_composition_poly_evaluations);

        let mut lde_composition_poly_evaluations_merged = Vec::new();
        for chunk in lde_composition_poly_evaluations.chunks(2) {
            let (mut chunk0, chunk1) = (chunk[0].clone(), &chunk[1]);
            chunk0.extend_from_slice(chunk1);
            lde_composition_poly_evaluations_merged.push(chunk0);
        }

        Self::batch_commit(&lde_composition_poly_evaluations_merged)
    }

    fn round_2_compute_composition_polynomial<A>(
        air: &A,
        domain: &Domain<Self::Field>,
        round_1_result: &Round1<Self::Field, A>,
        transition_coefficients: &[FieldElement<Self::Field>],
        boundary_coefficients: &[FieldElement<Self::Field>],
    ) -> Round2<Self::Field>
    where
        A: AIR<Field = Self::Field> + Send + Sync,
        A::RAPChallenges: Send + Sync,
        FieldElement<Self::Field>: Serializable + Send + Sync,
    {
        // Create evaluation table
        let evaluator = ConstraintEvaluator::new(air, &round_1_result.rap_challenges);

        let constraint_evaluations = evaluator.evaluate(
            &round_1_result.lde_trace,
            domain,
            transition_coefficients,
            boundary_coefficients,
            &round_1_result.rap_challenges,
        );

        // Get the composition poly H
        let composition_poly =
            Polynomial::interpolate_offset_fft(&constraint_evaluations, &domain.coset_offset)
                .unwrap();

        let number_of_parts = air.composition_poly_degree_bound() / air.trace_length();
        let composition_poly_parts = composition_poly.break_in_parts(number_of_parts);

        let lde_composition_poly_parts_evaluations: Vec<_> = composition_poly_parts
            .iter()
            .map(|part| {
                evaluate_polynomial_on_lde_domain(
                    part,
                    domain.blowup_factor,
                    domain.interpolation_domain_size,
                    &domain.coset_offset,
                )
                .unwrap()
            })
            .collect();

        let (composition_poly_merkle_tree, composition_poly_root) =
            Self::commit_composition_polynomial(&lde_composition_poly_parts_evaluations);

        Round2 {
            lde_composition_poly_evaluations: lde_composition_poly_parts_evaluations,
            composition_poly_parts,
            composition_poly_merkle_tree,
            composition_poly_root,
        }
    }

    fn round_3_evaluate_polynomials_in_out_of_domain_element<A: AIR<Field = Self::Field>>(
        air: &A,
        domain: &Domain<Self::Field>,
        round_1_result: &Round1<Self::Field, A>,
        round_2_result: &Round2<Self::Field>,
        z: &FieldElement<Self::Field>,
    ) -> Round3<Self::Field>
    where
        FieldElement<Self::Field>: Serializable,
    {
        let z_power = z.pow(round_2_result.composition_poly_parts.len());

        // Evaluate H_i in z^N for all i, where N is the number of parts the composition poly was
        // broken into.
        let composition_poly_parts_ood_evaluation: Vec<_> = round_2_result
            .composition_poly_parts
            .iter()
            .map(|part| part.evaluate(&z_power))
            .collect();

        // Returns the Out of Domain Frame for the given trace polynomials, out of domain evaluation point (called `z` in the literature),
        // frame offsets given by the AIR and primitive root used for interpolating the trace polynomials.
        // An out of domain frame is nothing more than the evaluation of the trace polynomials in the points required by the
        // verifier to check the consistency between the trace and the composition polynomial.
        //
        // In the fibonacci example, the ood frame is simply the evaluations `[t(z), t(z * g), t(z * g^2)]`, where `t` is the trace
        // polynomial and `g` is the primitive root of unity used when interpolating `t`.
        let trace_ood_evaluations = Frame::get_trace_evaluations(
            &round_1_result.trace_polys,
            z,
            &air.context().transition_offsets,
            &domain.trace_primitive_root,
        );

        Round3 {
            trace_ood_evaluations,
            composition_poly_parts_ood_evaluation,
        }
    }

    fn round_4_compute_and_run_fri_on_the_deep_composition_polynomial<A: AIR<Field = Self::Field>>(
        air: &A,
        domain: &Domain<Self::Field>,
        round_1_result: &Round1<Self::Field, A>,
        round_2_result: &Round2<Self::Field>,
        round_3_result: &Round3<Self::Field>,
        z: &FieldElement<Self::Field>,
        transcript: &mut impl IsStarkTranscript<Self::Field>,
    ) -> Round4<Self::Field>
    where
        FieldElement<Self::Field>: Serializable + Send + Sync,
    {
        let coset_offset_u64 = air.context().proof_options.coset_offset;
        let coset_offset = FieldElement::<Self::Field>::from(coset_offset_u64);

        let gamma = transcript.sample_field_element();
        let n_terms_composition_poly = round_2_result.lde_composition_poly_evaluations.len();
        let n_terms_trace = air.context().transition_offsets.len() * air.context().trace_columns;

        // <<<< Receive challenges: 𝛾, 𝛾'
        let mut deep_composition_coefficients: Vec<_> =
            core::iter::successors(Some(FieldElement::one()), |x| Some(x * &gamma))
                .take(n_terms_composition_poly + n_terms_trace)
                .collect();

        let trace_poly_coeffients: Vec<_> = deep_composition_coefficients
            .drain(..n_terms_trace)
            .collect();

        // <<<< Receive challenges: 𝛾ⱼ, 𝛾ⱼ'
        let gammas = deep_composition_coefficients;

        // Compute p₀ (deep composition polynomial)
        let deep_composition_poly = Self::compute_deep_composition_poly(
            air,
            &round_1_result.trace_polys,
            round_2_result,
            round_3_result,
            z,
            &domain.trace_primitive_root,
            &gammas,
            &trace_poly_coeffients,
        );

        let domain_size = domain.lde_roots_of_unity_coset.len();

        // FRI commit and query phases
        let (fri_last_value, fri_layers) = fri::commit_phase(
            domain.root_order as usize,
            deep_composition_poly,
            transcript,
            &coset_offset,
            domain_size,
        );

        // grinding: generate nonce and append it to the transcript
        let security_bits = air.context().proof_options.grinding_factor;
        let mut nonce = None;
        if security_bits > 0 {
<<<<<<< HEAD
            let transcript_challenge = transcript.state();
            let nonce_value = generate_nonce_with_grinding(&transcript_challenge, security_bits)
=======
            nonce = grinding::generate_nonce(&transcript.state(), security_bits)
>>>>>>> f1f1341b
                .expect("nonce not found");
            transcript.append_bytes(&nonce_value.to_be_bytes());
            nonce = Some(nonce_value);
        }

        let number_of_queries = air.options().fri_number_of_queries;
        let iotas = Self::sample_query_indexes(number_of_queries, domain, transcript);
        let query_list = fri::query_phase(&fri_layers, &iotas);

        let fri_layers_merkle_roots: Vec<_> = fri_layers
            .iter()
            .map(|layer| layer.merkle_tree.root)
            .collect();

        let (deep_poly_openings, deep_poly_openings_sym) =
            Self::open_deep_composition_poly(domain, round_1_result, round_2_result, &iotas);

        Round4 {
            fri_last_value,
            fri_layers_merkle_roots,
            deep_poly_openings,
            deep_poly_openings_sym,
            query_list,
            nonce,
        }
    }

    fn sample_query_indexes(
        number_of_queries: usize,
        domain: &Domain<Self::Field>,
        transcript: &mut impl IsStarkTranscript<Self::Field>,
    ) -> Vec<usize> {
        let domain_size = domain.lde_roots_of_unity_coset.len() as u64;
        (0..number_of_queries)
            .map(|_| (transcript.sample_u64(domain_size >> 1)) as usize)
            .collect::<Vec<usize>>()
    }

    /// Returns the DEEP composition polynomial that the prover then commits to using
    /// FRI. This polynomial is a linear combination of the trace polynomial and the
    /// composition polynomial, with coefficients sampled by the verifier (i.e. using Fiat-Shamir).
    #[allow(clippy::too_many_arguments)]
    fn compute_deep_composition_poly<A>(
        air: &A,
        trace_polys: &[Polynomial<FieldElement<Self::Field>>],
        round_2_result: &Round2<Self::Field>,
        round_3_result: &Round3<Self::Field>,
        z: &FieldElement<Self::Field>,
        primitive_root: &FieldElement<Self::Field>,
        composition_poly_gammas: &[FieldElement<Self::Field>],
        trace_terms_gammas: &[FieldElement<Self::Field>],
    ) -> Polynomial<FieldElement<Self::Field>>
    where
        A: AIR<Field = Self::Field>,
        FieldElement<Self::Field>: Serializable + Send + Sync,
    {
        let z_power = z.pow(round_2_result.composition_poly_parts.len());

        // ∑ᵢ 𝛾ᵢ ( Hᵢ − Hᵢ(z^N) ) / ( X − z^N )
        let mut h_terms = Polynomial::zero();
        for (i, part) in round_2_result.composition_poly_parts.iter().enumerate() {
            // h_i_eval is the evaluation of the i-th part of the composition polynomial at z^N,
            // where N is the number of parts of the composition polynomial.
            let h_i_eval = &round_3_result.composition_poly_parts_ood_evaluation[i];
            let h_i_term = &composition_poly_gammas[i] * (part - h_i_eval);
            h_terms = h_terms + h_i_term;
        }
        assert_eq!(h_terms.evaluate(&z_power), FieldElement::zero());
        h_terms.ruffini_division_inplace(&z_power);

        // Get trace evaluations needed for the trace terms of the deep composition polynomial
        let transition_offsets = &air.context().transition_offsets;
        let trace_frame_evaluations = &round_3_result.trace_ood_evaluations;

        // Compute the sum of all the trace terms of the deep composition polynomial.
        // There is one term for every trace polynomial and for every row in the frame.
        // ∑ ⱼₖ [ 𝛾ₖ ( tⱼ − tⱼ(z) ) / ( X − zgᵏ )]

        // @@@ this could be const
        let trace_frame_length = trace_frame_evaluations.len();

        #[cfg(feature = "parallel")]
        let trace_terms = trace_polys
            .par_iter()
            .enumerate()
            .fold(
                || Polynomial::zero(),
                |trace_terms, (i, t_j)| {
                    compute_trace_term(
                        &trace_terms,
                        (i, t_j),
                        trace_frame_length,
                        trace_terms_gammas,
                        trace_frame_evaluations,
                        transition_offsets,
                        (z, primitive_root),
                    )
                },
            )
            .reduce(|| Polynomial::zero(), |a, b| a + b);

        #[cfg(not(feature = "parallel"))]
        let trace_terms =
            trace_polys
                .iter()
                .enumerate()
                .fold(Polynomial::zero(), |trace_terms, (i, t_j)| {
                    Self::compute_trace_term(
                        &trace_terms,
                        (i, t_j),
                        trace_frame_length,
                        trace_terms_gammas,
                        trace_frame_evaluations,
                        transition_offsets,
                        (z, primitive_root),
                    )
                });

        h_terms + trace_terms
    }

    fn compute_trace_term(
        trace_terms: &Polynomial<FieldElement<Self::Field>>,
        (i, t_j): (usize, &Polynomial<FieldElement<Self::Field>>),
        trace_frame_length: usize,
        trace_terms_gammas: &[FieldElement<Self::Field>],
        trace_frame_evaluations: &[Vec<FieldElement<Self::Field>>],
        transition_offsets: &[usize],
        (z, primitive_root): (&FieldElement<Self::Field>, &FieldElement<Self::Field>),
    ) -> Polynomial<FieldElement<Self::Field>>
    where
        FieldElement<Self::Field>: Serializable + Send + Sync,
    {
        let i_times_trace_frame_evaluation = i * trace_frame_length;
        let iter_trace_gammas = trace_terms_gammas
            .iter()
            .skip(i_times_trace_frame_evaluation);
        let trace_int = trace_frame_evaluations
            .iter()
            .zip(transition_offsets)
            .zip(iter_trace_gammas)
            .fold(
                Polynomial::zero(),
                |trace_agg, ((eval, offset), trace_gamma)| {
                    // @@@ we can avoid this clone
                    let t_j_z = &eval[i];
                    // @@@ this can be pre-computed
                    let z_shifted = z * primitive_root.pow(*offset);
                    let mut poly = t_j - t_j_z;
                    poly.ruffini_division_inplace(&z_shifted);
                    trace_agg + poly * trace_gamma
                },
            );

        trace_terms + trace_int
    }

    fn open_composition_poly(
        composition_poly_merkle_tree: &BatchedMerkleTree<Self::Field>,
        lde_composition_poly_evaluations: &[Vec<FieldElement<Self::Field>>],
        index: usize,
    ) -> (Proof<Commitment>, Vec<FieldElement<Self::Field>>)
    where
        FieldElement<Self::Field>: Serializable,
    {
        let proof = composition_poly_merkle_tree
            .get_proof_by_pos(index)
            .unwrap();

        let lde_composition_poly_parts_evaluation: Vec<_> = lde_composition_poly_evaluations
            .iter()
            .flat_map(|part| {
                vec![
                    part[reverse_index(index * 2, part.len() as u64)].clone(),
                    part[reverse_index(index * 2 + 1, part.len() as u64)].clone(),
                ]
            })
            .collect();

        (proof, lde_composition_poly_parts_evaluation)
    }

    fn open_trace_polys(
        domain: &Domain<Self::Field>,
        lde_trace_merkle_trees: &[BatchedMerkleTree<Self::Field>],
        lde_trace: &TraceTable<Self::Field>,
        index: usize,
    ) -> (Vec<Proof<Commitment>>, Vec<FieldElement<Self::Field>>)
    where
        FieldElement<Self::Field>: Serializable,
    {
        let domain_size = domain.lde_roots_of_unity_coset.len();
        let lde_trace_evaluations = lde_trace
            .get_row(reverse_index(index, domain_size as u64))
            .to_vec();

        // Trace polynomials openings
        #[cfg(feature = "parallel")]
        let merkle_trees_iter = lde_trace_merkle_trees.par_iter();
        #[cfg(not(feature = "parallel"))]
        let merkle_trees_iter = lde_trace_merkle_trees.iter();

        let lde_trace_merkle_proofs: Vec<Proof<[u8; 32]>> = merkle_trees_iter
            .map(|tree| tree.get_proof_by_pos(index).unwrap())
            .collect();

        (lde_trace_merkle_proofs, lde_trace_evaluations)
    }

    /// Open the deep composition polynomial on a list of indexes
    /// and their symmetric elements.
    fn open_deep_composition_poly<A: AIR<Field = Self::Field>>(
        domain: &Domain<Self::Field>,
        round_1_result: &Round1<Self::Field, A>,
        round_2_result: &Round2<Self::Field>,
        indexes_to_open: &[usize],
    ) -> (
        DeepPolynomialOpenings<Self::Field>,
        DeepPolynomialOpenings<Self::Field>,
    )
    where
        FieldElement<Self::Field>: Serializable,
    {
        let mut openings = Vec::new();
        let mut openings_symmetric = Vec::new();

        for index in indexes_to_open.iter() {
            let (lde_trace_merkle_proofs, lde_trace_evaluations) = Self::open_trace_polys(
                domain,
                &round_1_result.lde_trace_merkle_trees,
                &round_1_result.lde_trace,
                index * 2,
            );

            let (lde_trace_sym_merkle_proofs, lde_trace_sym_evaluations) = Self::open_trace_polys(
                domain,
                &round_1_result.lde_trace_merkle_trees,
                &round_1_result.lde_trace,
                index * 2 + 1,
            );

            let (lde_composition_poly_proof, lde_composition_poly_parts_evaluation) =
                Self::open_composition_poly(
                    &round_2_result.composition_poly_merkle_tree,
                    &round_2_result.lde_composition_poly_evaluations,
                    *index,
                );

            openings.push(DeepPolynomialOpening {
                lde_composition_poly_proof: lde_composition_poly_proof.clone(),
                lde_composition_poly_parts_evaluation: lde_composition_poly_parts_evaluation
                    .clone()
                    .into_iter()
                    .step_by(2)
                    .collect(),
                lde_trace_merkle_proofs,
                lde_trace_evaluations,
            });

            openings_symmetric.push(DeepPolynomialOpening {
                lde_composition_poly_proof,
                lde_composition_poly_parts_evaluation: lde_composition_poly_parts_evaluation
                    .into_iter()
                    .skip(1)
                    .step_by(2)
                    .collect(),
                lde_trace_merkle_proofs: lde_trace_sym_merkle_proofs,
                lde_trace_evaluations: lde_trace_sym_evaluations,
            });
        }

        (openings, openings_symmetric)
    }

    // FIXME remove unwrap() calls and return errors
    fn prove<A>(
        main_trace: &TraceTable<Self::Field>,
        pub_inputs: &A::PublicInputs,
        proof_options: &ProofOptions,
        mut transcript: impl IsStarkTranscript<Self::Field>,
    ) -> Result<StarkProof<Self::Field>, ProvingError>
    where
        A: AIR<Field = Self::Field> + Send + Sync,
        A::RAPChallenges: Send + Sync,
        FieldElement<Self::Field>: Serializable + Send + Sync,
    {
        info!("Started proof generation...");
        #[cfg(feature = "instruments")]
        println!("- Started round 0: Air Initialization");
        #[cfg(feature = "instruments")]
        let timer0 = Instant::now();

        let air = A::new(main_trace.n_rows(), pub_inputs, proof_options);
        let domain = Domain::new(&air);

        #[cfg(feature = "instruments")]
        let elapsed0 = timer0.elapsed();
        #[cfg(feature = "instruments")]
        println!("  Time spent: {:?}", elapsed0);

        // ===================================
        // ==========|   Round 1   |==========
        // ===================================

        #[cfg(feature = "instruments")]
        println!("- Started round 1: RAP");
        #[cfg(feature = "instruments")]
        let timer1 = Instant::now();

        let round_1_result = Self::round_1_randomized_air_with_preprocessing::<A>(
            &air,
            main_trace,
            &domain,
            &mut transcript,
        )?;

        #[cfg(debug_assertions)]
        validate_trace(
            &air,
            &round_1_result.trace_polys,
            &domain,
            &round_1_result.rap_challenges,
        );

        #[cfg(feature = "instruments")]
        let elapsed1 = timer1.elapsed();
        #[cfg(feature = "instruments")]
        println!("  Time spent: {:?}", elapsed1);

        // ===================================
        // ==========|   Round 2   |==========
        // ===================================

        #[cfg(feature = "instruments")]
        println!("- Started round 2: Compute composition polynomial");
        #[cfg(feature = "instruments")]
        let timer2 = Instant::now();

        // <<<< Receive challenge: 𝛽
        let beta = transcript.sample_field_element();
        let num_boundary_constraints = air
            .boundary_constraints(&round_1_result.rap_challenges)
            .constraints
            .len();

        let num_transition_constraints = air.context().num_transition_constraints;

        let mut coefficients: Vec<_> =
            core::iter::successors(Some(FieldElement::one()), |x| Some(x * &beta))
                .take(num_boundary_constraints + num_transition_constraints)
                .collect();

        let transition_coefficients: Vec<_> =
            coefficients.drain(..num_transition_constraints).collect();
        let boundary_coefficients = coefficients;

        let round_2_result = Self::round_2_compute_composition_polynomial(
            &air,
            &domain,
            &round_1_result,
            &transition_coefficients,
            &boundary_coefficients,
        );

        // >>>> Send commitments: [H₁], [H₂]
        transcript.append_bytes(&round_2_result.composition_poly_root);

        #[cfg(feature = "instruments")]
        let elapsed2 = timer2.elapsed();
        #[cfg(feature = "instruments")]
        println!("  Time spent: {:?}", elapsed2);

        // ===================================
        // ==========|   Round 3   |==========
        // ===================================

        #[cfg(feature = "instruments")]
        println!("- Started round 3: Evaluate polynomial in out of domain elements");
        #[cfg(feature = "instruments")]
        let timer3 = Instant::now();

        // <<<< Receive challenge: z
        let z = transcript.sample_z_ood(
            &domain.lde_roots_of_unity_coset,
            &domain.trace_roots_of_unity,
        );

        let round_3_result = Self::round_3_evaluate_polynomials_in_out_of_domain_element(
            &air,
            &domain,
            &round_1_result,
            &round_2_result,
            &z,
        );

        // >>>> Send values: tⱼ(zgᵏ)
        for i in 0..round_3_result.trace_ood_evaluations[0].len() {
            for j in 0..round_3_result.trace_ood_evaluations.len() {
                transcript.append_field_element(&round_3_result.trace_ood_evaluations[j][i]);
            }
        }

        // >>>> Send values: Hᵢ(z^N)
        for element in round_3_result.composition_poly_parts_ood_evaluation.iter() {
            transcript.append_field_element(element);
        }

        #[cfg(feature = "instruments")]
        let elapsed3 = timer3.elapsed();
        #[cfg(feature = "instruments")]
        println!("  Time spent: {:?}", elapsed3);

        // ===================================
        // ==========|   Round 4   |==========
        // ===================================

        #[cfg(feature = "instruments")]
        println!("- Started round 4: FRI");
        #[cfg(feature = "instruments")]
        let timer4 = Instant::now();

        // Part of this round is running FRI, which is an interactive
        // protocol on its own. Therefore we pass it the transcript
        // to simulate the interactions with the verifier.
        let round_4_result = Self::round_4_compute_and_run_fri_on_the_deep_composition_polynomial(
            &air,
            &domain,
            &round_1_result,
            &round_2_result,
            &round_3_result,
            &z,
            &mut transcript,
        );

        #[cfg(feature = "instruments")]
        let elapsed4 = timer4.elapsed();
        #[cfg(feature = "instruments")]
        println!("  Time spent: {:?}", elapsed4);

        #[cfg(feature = "instruments")]
        {
            let total_time = elapsed1 + elapsed2 + elapsed3 + elapsed4;
            println!(
                " Fraction of proving time per round: {:.4} {:.4} {:.4} {:.4} {:.4}",
                elapsed0.as_nanos() as f64 / total_time.as_nanos() as f64,
                elapsed1.as_nanos() as f64 / total_time.as_nanos() as f64,
                elapsed2.as_nanos() as f64 / total_time.as_nanos() as f64,
                elapsed3.as_nanos() as f64 / total_time.as_nanos() as f64,
                elapsed4.as_nanos() as f64 / total_time.as_nanos() as f64
            );
        }

        info!("End proof generation");

        let trace_ood_frame_evaluations = Frame::new(
            round_3_result
                .trace_ood_evaluations
                .into_iter()
                .flatten()
                .collect(),
            round_1_result.trace_polys.len(),
        );

        Ok(StarkProof {
            // [tⱼ]
            lde_trace_merkle_roots: round_1_result.lde_trace_merkle_roots,
            // tⱼ(zgᵏ)
            trace_ood_frame_evaluations,
            // [H₁] and [H₂]
            composition_poly_root: round_2_result.composition_poly_root,
            // Hᵢ(z^N)
            composition_poly_parts_ood_evaluation: round_3_result
                .composition_poly_parts_ood_evaluation,
            // [pₖ]
            fri_layers_merkle_roots: round_4_result.fri_layers_merkle_roots,
            // pₙ
            fri_last_value: round_4_result.fri_last_value,
            // Open(p₀(D₀), 𝜐ₛ), Open(pₖ(Dₖ), −𝜐ₛ^(2ᵏ))
            query_list: round_4_result.query_list,
            // Open(H₁(D_LDE, 𝜐₀), Open(H₂(D_LDE, 𝜐₀), Open(tⱼ(D_LDE), 𝜐₀)
            deep_poly_openings: round_4_result.deep_poly_openings,
            // Open(H₁(D_LDE, 𝜐₀), Open(H₂(D_LDE, 𝜐₀), Open(tⱼ(D_LDE), 𝜐₀)
            deep_poly_openings_sym: round_4_result.deep_poly_openings_sym,
            // nonce obtained from grinding
            nonce: round_4_result.nonce,

            trace_length: air.trace_length(),
        })
    }
}
#[cfg(test)]
mod tests {
    use std::num::ParseIntError;

    fn decode_hex(s: &str) -> Result<Vec<u8>, ParseIntError> {
        (0..s.len())
            .step_by(2)
            .map(|i| u8::from_str_radix(&s[i..i + 2], 16))
            .collect()
    }

    use crate::{
        examples::{
            fibonacci_2_cols_shifted::{self, Fibonacci2ColsShifted},
            simple_fibonacci::{self, FibonacciPublicInputs},
        },
        proof::options::ProofOptions,
        transcript::StoneProverTranscript,
        verifier::{Challenges, IsStarkVerifier, Verifier},
        Felt252,
    };

    use super::*;
    use lambdaworks_math::{
        field::{
            element::FieldElement, fields::fft_friendly::stark_252_prime_field::Stark252PrimeField,
            traits::IsFFTField,
        },
        polynomial::Polynomial,
    };

    #[test]
    fn test_domain_constructor() {
        let pub_inputs = FibonacciPublicInputs {
            a0: Felt252::one(),
            a1: Felt252::one(),
        };
        let trace = simple_fibonacci::fibonacci_trace([Felt252::from(1), Felt252::from(1)], 8);
        let trace_length = trace.n_rows();
        let coset_offset = 3;
        let blowup_factor: usize = 2;
        let grinding_factor = 20;

        let proof_options = ProofOptions {
            blowup_factor: blowup_factor as u8,
            fri_number_of_queries: 1,
            coset_offset,
            grinding_factor,
        };

        let domain = Domain::new(&simple_fibonacci::FibonacciAIR::new(
            trace_length,
            &pub_inputs,
            &proof_options,
        ));
        assert_eq!(domain.blowup_factor, 2);
        assert_eq!(domain.interpolation_domain_size, trace_length);
        assert_eq!(domain.root_order, trace_length.trailing_zeros());
        assert_eq!(domain.coset_offset, FieldElement::from(coset_offset));

        let primitive_root = Stark252PrimeField::get_primitive_root_of_unity(
            (trace_length * blowup_factor).trailing_zeros() as u64,
        )
        .unwrap();

        assert_eq!(
            domain.trace_primitive_root,
            primitive_root.pow(blowup_factor)
        );
        for i in 0..(trace_length * blowup_factor) {
            assert_eq!(
                domain.lde_roots_of_unity_coset[i],
                FieldElement::from(coset_offset) * primitive_root.pow(i)
            );
        }
    }

    #[test]
    fn test_evaluate_polynomial_on_lde_domain_on_trace_polys() {
        let trace = simple_fibonacci::fibonacci_trace([Felt252::from(1), Felt252::from(1)], 8);
        let trace_length = trace.n_rows();
        let trace_polys = trace.compute_trace_polys();
        let coset_offset = Felt252::from(3);
        let blowup_factor: usize = 2;
        let domain_size = 8;

        let primitive_root = Stark252PrimeField::get_primitive_root_of_unity(
            (trace_length * blowup_factor).trailing_zeros() as u64,
        )
        .unwrap();

        for poly in trace_polys.iter() {
            let lde_evaluation =
                evaluate_polynomial_on_lde_domain(poly, blowup_factor, domain_size, &coset_offset)
                    .unwrap();
            assert_eq!(lde_evaluation.len(), trace_length * blowup_factor);
            for (i, evaluation) in lde_evaluation.iter().enumerate() {
                assert_eq!(
                    *evaluation,
                    poly.evaluate(&(coset_offset * primitive_root.pow(i)))
                );
            }
        }
    }

    #[test]
    fn test_evaluate_polynomial_on_lde_domain_edge_case() {
        let poly = Polynomial::new_monomial(Felt252::one(), 8);
        let blowup_factor: usize = 4;
        let domain_size: usize = 8;
        let offset = Felt252::from(3);
        let evaluations =
            evaluate_polynomial_on_lde_domain(&poly, blowup_factor, domain_size, &offset).unwrap();
        assert_eq!(evaluations.len(), domain_size * blowup_factor);

        let primitive_root: Felt252 = Stark252PrimeField::get_primitive_root_of_unity(
            (domain_size * blowup_factor).trailing_zeros() as u64,
        )
        .unwrap();
        for (i, eval) in evaluations.iter().enumerate() {
            assert_eq!(*eval, poly.evaluate(&(offset * primitive_root.pow(i))));
        }
    }

    fn proof_parts_stone_compatibility_case_1() -> (
        StarkProof<Stark252PrimeField>,
        fibonacci_2_cols_shifted::PublicInputs<Stark252PrimeField>,
        ProofOptions,
        [u8; 4],
    ) {
        let trace = fibonacci_2_cols_shifted::compute_trace(FieldElement::one(), 4);

        let claimed_index = 3;
        let claimed_value = trace.get_row(claimed_index)[0];
        let mut proof_options = ProofOptions::default_test_options();
        proof_options.blowup_factor = 4;
        proof_options.coset_offset = 3;
        proof_options.grinding_factor = 0;
        proof_options.fri_number_of_queries = 1;

        let pub_inputs = fibonacci_2_cols_shifted::PublicInputs {
            claimed_value,
            claimed_index,
        };

        let transcript_init_seed = [0xca, 0xfe, 0xca, 0xfe];

        let proof = Prover::prove::<Fibonacci2ColsShifted<_>>(
            &trace,
            &pub_inputs,
            &proof_options,
            StoneProverTranscript::new(&transcript_init_seed),
        )
        .unwrap();
        (proof, pub_inputs, proof_options, transcript_init_seed)
    }

    fn stone_compatibility_case_1_proof() -> StarkProof<Stark252PrimeField> {
        let (proof, _, _, _) = proof_parts_stone_compatibility_case_1();
        proof
    }

    fn stone_compatibility_case_1_challenges(
    ) -> Challenges<Stark252PrimeField, Fibonacci2ColsShifted<Stark252PrimeField>> {
        let (proof, public_inputs, options, seed) = proof_parts_stone_compatibility_case_1();

        let air = Fibonacci2ColsShifted::new(proof.trace_length, &public_inputs, &options);
        let domain = Domain::new(&air);
        Verifier::step_1_replay_rounds_and_recover_challenges(
            &air,
            &proof,
            &domain,
            &mut StoneProverTranscript::new(&seed),
        )
    }

    #[test]
    fn stone_compatibility_case_1_proof_is_valid() {
        let (proof, public_inputs, options, seed) = proof_parts_stone_compatibility_case_1();
        assert!(Verifier::verify::<Fibonacci2ColsShifted<_>>(
            &proof,
            &public_inputs,
            &options,
            StoneProverTranscript::new(&seed)
        ));
    }

    #[test]
    fn stone_compatibility_case_1_trace_commitment() {
        let proof = stone_compatibility_case_1_proof();

        assert_eq!(
            proof.lde_trace_merkle_roots[0].to_vec(),
            decode_hex("0eb9dcc0fb1854572a01236753ce05139d392aa3aeafe72abff150fe21175594").unwrap()
        );
    }

    #[test]
    fn stone_compatibility_case_1_composition_poly_challenges() {
        let challenges = stone_compatibility_case_1_challenges();

        assert_eq!(challenges.transition_coeffs[0], FieldElement::one());
        let beta = challenges.transition_coeffs[1];
        assert_eq!(
            beta,
            FieldElement::from_hex_unchecked(
                "86105fff7b04ed4068ecccb8dbf1ed223bd45cd26c3532d6c80a818dbd4fa7"
            ),
        );

        assert_eq!(challenges.boundary_coeffs[0], beta.pow(2u64));
        assert_eq!(challenges.boundary_coeffs[1], beta.pow(3u64));
    }

    #[test]
    fn stone_compatibility_case_1_composition_poly_commitment() {
        let proof = stone_compatibility_case_1_proof();
        // Composition polynomial commitment
        assert_eq!(
            proof.composition_poly_root.to_vec(),
            decode_hex("7cdd8d5fe3bd62254a417e2e260e0fed4fccdb6c9005e828446f645879394f38").unwrap()
        );
    }

    #[test]
    fn stone_compatibility_case_1_out_of_domain_challenge() {
        let challenges = stone_compatibility_case_1_challenges();
        assert_eq!(
            challenges.z,
            FieldElement::from_hex_unchecked(
                "317629e783794b52cd27ac3a5e418c057fec9dd42f2b537cdb3f24c95b3e550"
            )
        );
    }

    #[test]
    fn stone_compatibility_case_1_out_of_domain_trace_evaluation() {
        let proof = stone_compatibility_case_1_proof();

        assert_eq!(
            proof.trace_ood_frame_evaluations.get_row(0)[0],
            FieldElement::from_hex_unchecked(
                "70d8181785336cc7e0a0a1078a79ee6541ca0803ed3ff716de5a13c41684037",
            )
        );
        assert_eq!(
            proof.trace_ood_frame_evaluations.get_row(1)[0],
            FieldElement::from_hex_unchecked(
                "29808fc8b7480a69295e4b61600480ae574ca55f8d118100940501b789c1630",
            )
        );
        assert_eq!(
            proof.trace_ood_frame_evaluations.get_row(0)[1],
            FieldElement::from_hex_unchecked(
                "7d8110f21d1543324cc5e472ab82037eaad785707f8cae3d64c5b9034f0abd2",
            )
        );
        assert_eq!(
            proof.trace_ood_frame_evaluations.get_row(1)[1],
            FieldElement::from_hex_unchecked(
                "1b58470130218c122f71399bf1e04cf75a6e8556c4751629d5ce8c02cc4e62d",
            )
        );
    }

    #[test]
    fn stone_compatibility_case_1_out_of_domain_composition_poly_evaluation() {
        let proof = stone_compatibility_case_1_proof();

        assert_eq!(
            proof.composition_poly_parts_ood_evaluation[0],
            FieldElement::from_hex_unchecked(
                "1c0b7c2275e36d62dfb48c791be122169dcc00c616c63f8efb2c2a504687e85",
            )
        );
    }

    #[test]
    fn stone_compatibility_case_1_deep_composition_poly_challenges() {
        let challenges = stone_compatibility_case_1_challenges();

        // Trace terms coefficients
        assert_eq!(challenges.trace_term_coeffs[0][0], FieldElement::one());
        let gamma = challenges.trace_term_coeffs[0][1];
        assert_eq!(
            &gamma,
            &FieldElement::from_hex_unchecked(
                "a0c79c1c77ded19520873d9c2440451974d23302e451d13e8124cf82fc15dd"
            )
        );
        assert_eq!(&challenges.trace_term_coeffs[1][0], &gamma.pow(2_u64));
        assert_eq!(&challenges.trace_term_coeffs[1][1], &gamma.pow(3_u64));

        // Composition polynomial parts terms coefficient
        assert_eq!(&challenges.gammas[0], &gamma.pow(4_u64));
    }

    #[test]
    fn stone_compatibility_case_1_fri_commit_phase_challenge_0() {
        let challenges = stone_compatibility_case_1_challenges();

        // Challenge to fold FRI polynomial
        assert_eq!(
            challenges.zetas[0],
            FieldElement::from_hex_unchecked(
                "5c6b5a66c9fda19f583f0b10edbaade98d0e458288e62c2fa40e3da2b293cef"
            )
        );
    }

    #[test]
    fn stone_compatibility_case_1_fri_commit_phase_layer_1_commitment() {
        let proof = stone_compatibility_case_1_proof();

        // Commitment of first layer of FRI
        assert_eq!(
            proof.fri_layers_merkle_roots[0].to_vec(),
            decode_hex("327d47da86f5961ee012b2b0e412de16023ffba97c82bfe85102f00daabd49fb").unwrap()
        );
    }

    #[test]
    fn stone_compatibility_case_1_fri_commit_phase_challenge_1() {
        let challenges = stone_compatibility_case_1_challenges();
        assert_eq!(
            challenges.zetas[1],
            FieldElement::from_hex_unchecked(
                "13c337c9dc727bea9eef1f82cab86739f17acdcef562f9e5151708f12891295"
            )
        );
    }

    #[test]
    fn stone_compatibility_case_1_fri_commit_phase_last_value() {
        let proof = stone_compatibility_case_1_proof();

        assert_eq!(
            proof.fri_last_value,
            FieldElement::from_hex_unchecked(
                "43fedf9f9e3d1469309862065c7d7ca0e7e9ce451906e9c01553056f695aec9"
            )
        );
    }

    #[test]
    fn stone_compatibility_case_1_fri_query_iota_challenge() {
        let challenges = stone_compatibility_case_1_challenges();
        assert_eq!(challenges.iotas[0], 1);
    }

    #[test]
    fn stone_compatibility_case_1_fri_query_phase_trace_openings() {
        let proof = stone_compatibility_case_1_proof();

        // Trace Col 0
        assert_eq!(
            proof.deep_poly_openings[0].lde_trace_evaluations[0],
            FieldElement::from_hex_unchecked(
                "4de0d56f9cf97dff326c26592fbd4ae9ee756080b12c51cfe4864e9b8734f43"
            )
        );

        // Trace Col 1
        assert_eq!(
            proof.deep_poly_openings[0].lde_trace_evaluations[1],
            FieldElement::from_hex_unchecked(
                "1bc1aadf39f2faee64d84cb25f7a95d3dceac1016258a39fc90c9d370e69e8e"
            )
        );

        // Trace Col 0 symmetric
        assert_eq!(
            proof.deep_poly_openings_sym[0].lde_trace_evaluations[0],
            FieldElement::from_hex_unchecked(
                "321f2a9063068310cd93d9a6d042b516118a9f7f4ed3ae301b79b16478cb0c6"
            )
        );

        // Trace Col 1 symmetric
        assert_eq!(
            proof.deep_poly_openings_sym[0].lde_trace_evaluations[1],
            FieldElement::from_hex_unchecked(
                "643e5520c60d06219b27b34da0856a2c23153efe9da75c6036f362c8f196186"
            )
        );
    }

    #[test]
    fn stone_compatibility_case_1_fri_query_phase_trace_terms_authentication_path() {
        let proof = stone_compatibility_case_1_proof();

        // Trace poly auth path level 1
        assert_eq!(
            proof.deep_poly_openings[0].lde_trace_merkle_proofs[0].merkle_path[1].to_vec(),
            decode_hex("91b0c0b24b9d00067b0efab50832b76cf97192091624d42b86740666c5d369e6").unwrap()
        );

        // Trace poly auth path level 2
        assert_eq!(
            proof.deep_poly_openings[0].lde_trace_merkle_proofs[0].merkle_path[2].to_vec(),
            decode_hex("993b044db22444c0c0ebf1095b9a51faeb001c9b4dea36abe905f7162620dbbd").unwrap()
        );

        // Trace poly auth path level 3
        assert_eq!(
            proof.deep_poly_openings[0].lde_trace_merkle_proofs[0].merkle_path[3].to_vec(),
            decode_hex("5017abeca33fa82576b5c5c2c61792693b48c9d4414a407eef66b6029dae07ea").unwrap()
        );
    }

    #[test]
    fn stone_compatibility_case_1_fri_query_phase_composition_poly_openings() {
        let proof = stone_compatibility_case_1_proof();

        // Composition poly
        assert_eq!(
            proof.deep_poly_openings[0].lde_composition_poly_parts_evaluation[0],
            FieldElement::from_hex_unchecked(
                "2b54852557db698e97253e9d110d60e9bf09f1d358b4c1a96f9f3cf9d2e8755"
            )
        );
        // Composition poly sym
        assert_eq!(
            proof.deep_poly_openings_sym[0].lde_composition_poly_parts_evaluation[0],
            FieldElement::from_hex_unchecked(
                "190f1b0acb7858bd3f5285b68befcf32b436a5f1e3a280e1f42565c1f35c2c3"
            )
        );
    }

    #[test]
    fn stone_compatibility_case_1_fri_query_phase_composition_poly_authentication_path() {
        let proof = stone_compatibility_case_1_proof();

        // Composition poly auth path level 0
        assert_eq!(
            proof.deep_poly_openings[0]
                .lde_composition_poly_proof
                .merkle_path[0]
                .to_vec(),
            decode_hex("403b75a122eaf90a298e5d3db2cc7ca096db478078122379a6e3616e72da7546").unwrap()
        );

        // Composition poly auth path level 1
        assert_eq!(
            proof.deep_poly_openings[0]
                .lde_composition_poly_proof
                .merkle_path[1]
                .to_vec(),
            decode_hex("07950888c0355c204a1e83ecbee77a0a6a89f93d41cc2be6b39ddd1e727cc965").unwrap()
        );

        // Composition poly auth path level 2
        assert_eq!(
            proof.deep_poly_openings[0]
                .lde_composition_poly_proof
                .merkle_path[2]
                .to_vec(),
            decode_hex("58befe2c5de74cc5a002aa82ea219c5b242e761b45fd266eb95521e9f53f44eb").unwrap()
        );
    }

    #[test]
    fn stone_compatibility_case_1_fri_query_phase_query_lengths() {
        let proof = stone_compatibility_case_1_proof();

        assert_eq!(proof.query_list.len(), 1);

        assert_eq!(proof.query_list[0].layers_evaluations_sym.len(), 1);

        assert_eq!(
            proof.query_list[0].layers_auth_paths_sym[0]
                .merkle_path
                .len(),
            2
        );
    }

    #[test]
    fn stone_compatibility_case_1_fri_query_phase_layer_1_evaluation_symmetric() {
        let proof = stone_compatibility_case_1_proof();

        assert_eq!(
            proof.query_list[0].layers_evaluations_sym[0],
            FieldElement::from_hex_unchecked(
                "0684991e76e5c08db17f33ea7840596be876d92c143f863e77cad10548289fd0"
            )
        );
    }

    #[test]
    fn stone_compatibility_case_1_fri_query_phase_layer_1_authentication_path() {
        let proof = stone_compatibility_case_1_proof();

        // FRI layer 1 auth path level 0
        assert_eq!(
            proof.query_list[0].layers_auth_paths_sym[0].merkle_path[0].to_vec(),
            decode_hex("0683622478e9e93cc2d18754872f043619f030b494d7ec8e003b1cbafe83b67b").unwrap()
        );

        // FRI layer 1 auth path level 1
        assert_eq!(
            proof.query_list[0].layers_auth_paths_sym[0].merkle_path[1].to_vec(),
            decode_hex("7985d945abe659a7502698051ec739508ed6bab594984c7f25e095a0a57a2e55").unwrap()
        );
    }

    fn proof_parts_stone_compatibility_case_2() -> (
        StarkProof<Stark252PrimeField>,
        fibonacci_2_cols_shifted::PublicInputs<Stark252PrimeField>,
        ProofOptions,
        [u8; 4],
    ) {
        let trace = fibonacci_2_cols_shifted::compute_trace(FieldElement::from(12345), 512);

        let claimed_index = 420;
        let claimed_value = trace.get_row(claimed_index)[0];
        let mut proof_options = ProofOptions::default_test_options();
        proof_options.blowup_factor = 1 << 6;
        proof_options.coset_offset = 3;
        proof_options.grinding_factor = 0;
        proof_options.fri_number_of_queries = 1;

        let pub_inputs = fibonacci_2_cols_shifted::PublicInputs {
            claimed_value,
            claimed_index,
        };

        let transcript_init_seed = [0xfa, 0xfa, 0xfa, 0xee];

        let proof = Prover::prove::<Fibonacci2ColsShifted<_>>(
            &trace,
            &pub_inputs,
            &proof_options,
            StoneProverTranscript::new(&transcript_init_seed),
        )
        .unwrap();
        (proof, pub_inputs, proof_options, transcript_init_seed)
    }

    fn stone_compatibility_case_2_proof() -> StarkProof<Stark252PrimeField> {
        let (proof, _, _, _) = proof_parts_stone_compatibility_case_2();
        proof
    }

    fn stone_compatibility_case_2_challenges(
    ) -> Challenges<Stark252PrimeField, Fibonacci2ColsShifted<Stark252PrimeField>> {
        let (proof, public_inputs, options, seed) = proof_parts_stone_compatibility_case_2();

        let air = Fibonacci2ColsShifted::new(proof.trace_length, &public_inputs, &options);
        let domain = Domain::new(&air);
        Verifier::step_1_replay_rounds_and_recover_challenges(
            &air,
            &proof,
            &domain,
            &mut StoneProverTranscript::new(&seed),
        )
    }

    #[test]
    fn stone_compatibility_case_2_trace_commitment() {
        let proof = stone_compatibility_case_2_proof();

        assert_eq!(
            proof.lde_trace_merkle_roots[0].to_vec(),
            decode_hex("6d31dd00038974bde5fe0c5e3a765f8ddc822a5df3254fca85a1950ae0208cbe").unwrap()
        );
    }

    #[test]
    fn stone_compatibility_case_2_fri_query_iota_challenge() {
        let challenges = stone_compatibility_case_2_challenges();
        assert_eq!(challenges.iotas[0], 4239);
    }

    #[test]
    fn stone_compatibility_case_2_fri_query_phase_layer_7_evaluation_symmetric() {
        let proof = stone_compatibility_case_2_proof();

        assert_eq!(
            proof.query_list[0].layers_evaluations_sym[7],
            FieldElement::from_hex_unchecked(
                "7aa40c5a4e30b44fee5bcc47c54072a435aa35c1a31b805cad8126118cc6860"
            )
        );
    }

    #[test]
    fn stone_compatibility_case_2_fri_query_phase_layer_8_authentication_path() {
        let proof = stone_compatibility_case_2_proof();

        // FRI layer 7 auth path level 5
        assert_eq!(
            proof.query_list[0].layers_auth_paths_sym[7].merkle_path[5].to_vec(),
            decode_hex("f12f159b548ca2c571a270870d43e7ec2ead78b3e93b635738c31eb9bcda3dda").unwrap()
        );
    }
}<|MERGE_RESOLUTION|>--- conflicted
+++ resolved
@@ -398,12 +398,7 @@
         let security_bits = air.context().proof_options.grinding_factor;
         let mut nonce = None;
         if security_bits > 0 {
-<<<<<<< HEAD
-            let transcript_challenge = transcript.state();
-            let nonce_value = generate_nonce_with_grinding(&transcript_challenge, security_bits)
-=======
-            nonce = grinding::generate_nonce(&transcript.state(), security_bits)
->>>>>>> f1f1341b
+            let nonce_value = grinding::generate_nonce(&transcript.state(), security_bits)
                 .expect("nonce not found");
             transcript.append_bytes(&nonce_value.to_be_bytes());
             nonce = Some(nonce_value);
