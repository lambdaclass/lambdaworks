--- conflicted
+++ resolved
@@ -1,23 +1,4 @@
-<<<<<<< HEAD
-use crate::{
-    air::{
-        generate_cairo_proof, verify_cairo_proof, CairoAIR, MemorySegment, MemorySegmentMap,
-        PublicInputs, FRAME_DST_ADDR, FRAME_OP0_ADDR, FRAME_OP1_ADDR, FRAME_PC,
-    },
-    cairo_layout::CairoLayout,
-    execution_trace::build_main_trace,
-    runner::run::{generate_prover_args, run_program},
-    tests::utils::{cairo0_program_path, test_prove_cairo_program},
-    Felt252,
-};
-use lambdaworks_math::{
-    errors::DeserializationError,
-    field::fields::fft_friendly::stark_252_prime_field::Stark252PrimeField,
-    traits::{Deserializable, Serializable},
-};
-=======
 use lambdaworks_math::field::fields::fft_friendly::stark_252_prime_field::Stark252PrimeField;
->>>>>>> a1f2fa7a
 use stark_platinum_prover::{
     debug::validate_trace,
     domain::Domain,
