--- conflicted
+++ resolved
@@ -292,11 +292,7 @@
         add_rc_builtin_columns(&mut trace_cols, range_check_builtin_range.clone(), memory);
     }
 
-<<<<<<< HEAD
-    TraceTable::from_columns(&trace_cols, 1)
-=======
-    TraceTable::from_columns(trace_cols)
->>>>>>> 3b2e004f
+    TraceTable::from_columns(trace_cols, 1)
 }
 
 // Build range-check builtin columns: rc_0, rc_1, ... , rc_7, rc_value
@@ -624,11 +620,7 @@
             FieldElement::from(7),
             FieldElement::from(7),
         ];
-<<<<<<< HEAD
-        let table = TraceTable::<Stark252PrimeField>::from_columns(&columns, 1);
-=======
-        let table = TraceTable::<Stark252PrimeField>::from_columns(columns);
->>>>>>> 3b2e004f
+        let table = TraceTable::<Stark252PrimeField>::from_columns(columns, 1);
 
         let (col, rc_min, rc_max) = get_rc_holes(&table, &[0, 1, 2]);
         assert_eq!(col, expected_col);
@@ -747,11 +739,7 @@
         trace_cols[FRAME_DST_ADDR][1] = Felt252::from(9);
         trace_cols[FRAME_OP0_ADDR][1] = Felt252::from(10);
         trace_cols[FRAME_OP1_ADDR][1] = Felt252::from(11);
-<<<<<<< HEAD
-        let mut trace = TraceTable::from_columns(&trace_cols, 1);
-=======
-        let mut trace = TraceTable::from_columns(trace_cols);
->>>>>>> 3b2e004f
+        let mut trace = TraceTable::from_columns(trace_cols, 1);
 
         let memory_holes = vec![Felt252::from(4), Felt252::from(7), Felt252::from(8)];
         fill_memory_holes(&mut trace, &memory_holes);
