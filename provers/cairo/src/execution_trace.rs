--- conflicted
+++ resolved
@@ -9,18 +9,11 @@
     },
     register_states::RegisterStates,
 };
-<<<<<<< HEAD
 use crate::air::{Segment, EXTRA_ADDR, RC_HOLES};
 use crate::{
     air::{
         PublicInputs, SegmentName, FRAME_DST_ADDR, FRAME_OP0_ADDR, FRAME_OP1_ADDR, FRAME_PC,
         OFF_DST, OFF_OP0, OFF_OP1,
-=======
-use crate::{
-    air::{
-        PublicInputs, EXTRA_ADDR, FRAME_DST_ADDR, FRAME_OP0_ADDR, FRAME_OP1_ADDR, FRAME_PC,
-        OFF_DST, OFF_OP0, OFF_OP1, RC_HOLES,
->>>>>>> 08e94447
     },
     Felt252,
 };
@@ -290,46 +283,9 @@
     trace_cols.push(extra_vals);
     trace_cols.push(rc_holes);
 
-<<<<<<< HEAD
-    if let Some(range_check_builtin_segment) =
-        public_inputs.memory_segments.get(&SegmentName::RangeCheck)
-    {
-        add_rc_builtin_columns(&mut trace_cols, range_check_builtin_segment.clone(), memory);
-    }
-
     TraceTable::from_columns(trace_cols, 1)
 }
 
-// Build range-check builtin columns: rc_0, rc_1, ... , rc_7, rc_value
-fn add_rc_builtin_columns(
-    trace_cols: &mut Vec<Vec<Felt252>>,
-    range_check_builtin_segment: Segment,
-    memory: &CairoMemory,
-) {
-    let range: Range<u64> = range_check_builtin_segment.into();
-    let range_checked_values: Vec<&Felt252> =
-        range.map(|addr| memory.get(&addr).unwrap()).collect();
-
-    let mut rc_trace_columns = decompose_rc_values_into_trace_columns(&range_checked_values);
-
-    // rc decomposition columns are appended with zeros and then pushed to the trace table
-    rc_trace_columns.iter_mut().for_each(|column| {
-        column.resize(trace_cols[0].len(), Felt252::zero());
-        trace_cols.push(column.to_vec())
-    });
-
-    let mut rc_values_dereferenced: Vec<Felt252> =
-        range_checked_values.iter().map(|&x| *x).collect();
-    rc_values_dereferenced.resize(trace_cols[0].len(), Felt252::zero());
-
-    trace_cols.push(rc_values_dereferenced);
-}
-
-=======
-    TraceTable::from_columns(trace_cols, 1)
-}
-
->>>>>>> 08e94447
 /// Returns the vector of res values.
 fn compute_res(
     flags: &[CairoInstructionFlags],
