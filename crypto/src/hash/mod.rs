<<<<<<< HEAD
pub mod pedersen;
=======
pub mod poseidon;
>>>>>>> 002cb160
pub mod traits;<|MERGE_RESOLUTION|>--- conflicted
+++ resolved
@@ -1,6 +1,3 @@
-<<<<<<< HEAD
 pub mod pedersen;
-=======
 pub mod poseidon;
->>>>>>> 002cb160
 pub mod traits;