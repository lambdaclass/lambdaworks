--- conflicted
+++ resolved
@@ -1,9 +1,6 @@
-<<<<<<< HEAD
 use core::cmp::Reverse;
 use itertools::Itertools;
-=======
 use core::hash;
->>>>>>> 8c2d9a2f
 use std::marker::PhantomData;
 
 use digest::{Digest, Output};
@@ -31,7 +28,6 @@
     FieldElement<F>: AsBytes,
     [u8; NUM_BYTES]: From<Output<D>>,
 {
-<<<<<<< HEAD
     /// Create a Merkle tree from a slice of tables.
     /// Each table must have a power of two number of rows.
     pub fn build(tables: &[Table<F>]) -> Option<Self> {
@@ -108,33 +104,7 @@
             _phantom: PhantomData::<(F, D)>,
         })
     }
-}
-
-#[cfg(test)]
-mod tests {
-    use super::*;
-    use crate::table::Table;
-    use lambdaworks_math::field::fields::fft_friendly::babybear_u32::Babybear31PrimeField;
-    use sha3::Keccak256;
-
-    type F = Babybear31PrimeField;
-    type FE = FieldElement<F>;
-
-    #[test]
-    fn build_tree() {
-        let data1: Vec<_> = (0..24).map(|i| FE::from(i)).collect();
-        let table1 = Table::new(data1, 3);
-
-        let data2: Vec<_> = (100..116).map(|i| FE::from(i)).collect();
-        let table2 = Table::new(data2, 2);
-
-        let data3: Vec<_> = (200..216).map(|i| FE::from(i)).collect();
-        let table3 = Table::new(data3, 4);
-
-        let merkle_tree =
-            MultiTableTree::<F, Keccak256, 32>::build(&[table1, table2, table3]).unwrap();
-    }
-=======
+
     /// This function takes a single row data and converts it to a node.
     fn hash_data(row_data: &[FieldElement<F>]) -> [u8; NUM_BYTES] {
         let mut hasher = D::new();
@@ -200,35 +170,29 @@
 
 #[cfg(test)]
 mod tests {
-    use lambdaworks_math::field::{
-        element::FieldElement, fields::fft_friendly::stark_252_prime_field::Stark252PrimeField,
-    };
-
-    use sha3::Sha3_256;
-
-    use super::MultiTableTree;
-
-    type F = Stark252PrimeField;
+    use super::*;
+    use crate::table::Table;
+    use lambdaworks_math::field::fields::fft_friendly::babybear_u32::Babybear31PrimeField;
+    use sha3::Keccak256;
+
+    type F = Babybear31PrimeField;
     type FE = FieldElement<F>;
 
     #[test]
-    fn run_hash_data() {
-        let leaves_data = [
-            vec![FE::from(1u64), FE::from(10u64)],
-            vec![FE::from(2u64), FE::from(20u64)],
-            vec![FE::from(3u64), FE::from(30u64)],
-            vec![FE::from(4u64), FE::from(40u64)],
-            vec![FE::from(5u64), FE::from(50u64)],
-            vec![FE::from(6u64), FE::from(60u64)],
-            vec![FE::from(7u64), FE::from(70u64)],
-            vec![FE::from(8u64), FE::from(80u64)],
-        ];
-
-        let leaves_hashed = MultiTableTree::<F, Sha3_256, 32>::hash_leaves(&leaves_data);
-        println!("Leaves hashed: {:?}", leaves_hashed);
-    }
-
-    #[test]
+    fn build_tree() {
+        let data1: Vec<_> = (0..24).map(|i| FE::from(i)).collect();
+        let table1 = Table::new(data1, 3);
+
+        let data2: Vec<_> = (100..116).map(|i| FE::from(i)).collect();
+        let table2 = Table::new(data2, 2);
+
+        let data3: Vec<_> = (200..216).map(|i| FE::from(i)).collect();
+        let table3 = Table::new(data3, 4);
+
+        let merkle_tree =
+            MultiTableTree::<F, Keccak256, 32>::build(&[table1, table2, table3]).unwrap();
+    }
+
     fn run_hash_new_parent_with_injection() {
         let leaves_data = [
             vec![FE::from(1u64), FE::from(10u64)],
@@ -253,5 +217,4 @@
 
         println!("Parent hash with injection: {:?}", parent_hash);
     }
->>>>>>> 8c2d9a2f
 }