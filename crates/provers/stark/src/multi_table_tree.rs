use core::cmp::Reverse;
use itertools::Itertools;
use std::marker::PhantomData;

use digest::{Digest, Output};
use lambdaworks_math::{
    field::{element::FieldElement, traits::IsField},
    traits::AsBytes,
};

use crate::table::Table;

//                                   H(L|R)
//                            /                     \
//                    H(L|R)                         H(L|R)
//                /         \                      /         \
//      H(L|R|H(o0))     H(L|R|H(o1))   H(L|R|H(o2))   H(L|R|H(o3))
//       /       \                                       /          \
//  H(m0|n0)   H(m2|n2)             ...               H(m6|n6)       H(m7|n7)

// Nodes: [H(m0‖n0), H(m2‖n2), ... , H(l|R)]
// injected_leaves: < [H(o0), H(01), H(o2), H(o3)] >

// TODO. Se tendría que poder usar para hashes que devuelvan field elements.
pub struct MultiTableTree<F, D: Digest, const NUM_BYTES: usize>
where
    F: IsField,
    FieldElement<F>: AsBytes,
    [u8; NUM_BYTES]: From<Output<D>>,
{
    pub root: [u8; NUM_BYTES],
    // TODO: Los nodos están ordenados de izquierda a derecha y de abajo hacia arriba.
    // Ver si lo sincronizamos con MerkleTree.

    // Nodos de abajo hacia arriba. Incluye las leaves (que vienen de las tablas más altas).
    nodes: Vec<[u8; NUM_BYTES]>,
    // Son los hashes de las filas de las tablas más bajas.
    // están separados por lrgo de las tablas.
    // Tener en cuenta que si hay varias tablas de la misma altura, se inyectan todas sus filas concatenadas.
    // O sea que acá se guarda el hash de las filas concatenadas.
    injected_leaves: Vec<Vec<[u8; NUM_BYTES]>>,
    _phantom: PhantomData<(F, D)>,
}

#[derive(Debug)]
pub enum MultiTableTreeError {
    EmptyTree,
    WrongHeight,
    WrtongIndex,
}

impl<F, D: Digest, const NUM_BYTES: usize> MultiTableTree<F, D, NUM_BYTES>
where
    F: IsField,
    FieldElement<F>: AsBytes,
    [u8; NUM_BYTES]: From<Output<D>>,
{
    /// Create a Merkle tree from a slice of tables.
    /// Each table must have a power of two number of rows.
    pub fn build(tables: &[Table<F>]) -> Result<Self, MultiTableTreeError> {
        // Check all tables have a power of two number of rows.
        if tables.into_iter().any(|t| !t.height.is_power_of_two()) {
            return Err(MultiTableTreeError::WrongHeight);
        };

        // TODO: Ver que pasa con el orden de tablas de igual height.
        let mut sorted_tables = tables
            .iter()
            .sorted_by_key(|t| Reverse(t.height))
            .peekable();

        let Some(first) = sorted_tables.peek() else {
            return Err(MultiTableTreeError::EmptyTree);
        };
        let max_height = first.height;

        // Podemos calcular la cantidad de nodos totales como 2 * Leafs - 1.
        let mut nodes = Vec::with_capacity(2 * max_height - 1);

        // TODO: Ver si se puede dejar como iteradores en vez de collect.
        let max_height_tables: Vec<_> = sorted_tables
            .peeking_take_while(|t| t.height == max_height)
            .collect();

        for row_idx in 0..max_height {
            let concatenated_row: Vec<&FieldElement<F>> = max_height_tables
                .iter()
                .flat_map(|table| table.get_row(row_idx))
                .collect();

            let hash = Self::hash_data(concatenated_row);
            nodes.push(hash);
        }

        let mut current_layer_size = max_height;
        let mut current_layer_start = 0;

        let mut injected_leaves = Vec::new();

        while current_layer_size > 1 {
            let mut injected_leaves_for_this_layer = Vec::new();

            let next_layer_size = current_layer_size / 2;

            // TODO: Ver si es necesario tener esto
            let has_tables_to_inject = sorted_tables
                .peek()
                .is_some_and(|next| next.height == next_layer_size);

            let next_layer_tables = if has_tables_to_inject {
                Some(
                    sorted_tables
                        .peeking_take_while(|t| t.height == next_layer_size)
                        .collect::<Vec<_>>(),
                )
            } else {
                None
            };

            for i in 0..next_layer_size {
                let left_child = &nodes[current_layer_start + 2 * i];
                let right_child = &nodes[current_layer_start + 2 * i + 1];

                // TODO: No hace falta chequear todos los nodos, se puede hacer algo para que solo chquee una vez con 'has_tables_to_inject'.
                let hash = if let Some(ref tables) = next_layer_tables {
                    let concatenated_row: Vec<&FieldElement<F>> =
                        tables.iter().flat_map(|table| table.get_row(i)).collect();
                    let hash_to_inject = Self::hash_data(concatenated_row);
                    injected_leaves_for_this_layer.push(hash_to_inject);
                    Self::hash_new_parent_with_injection(left_child, right_child, &hash_to_inject)
                } else {
                    Self::hash_new_parent(left_child, right_child)
                };

                nodes.push(hash);
            }

            current_layer_start += current_layer_size;
            current_layer_size = next_layer_size;

            if injected_leaves_for_this_layer.len() > 0 {
                injected_leaves.push(injected_leaves_for_this_layer);
            }
        }

        Ok(MultiTableTree {
            root: nodes.last().unwrap().clone(),
            nodes,
            injected_leaves,
            _phantom: PhantomData::<(F, D)>,
        })
    }

    /// Generates the proof for a specific leaf index.
    pub fn build_proof(
        &self,
        index: usize,
    ) -> Result<MultiTableProof<D, NUM_BYTES>, MultiTableTreeError> {
        let max_height = (self.nodes.len() + 1) / 2;
        if index >= max_height {
            return Err(MultiTableTreeError::WrtongIndex);
        }

        let mut merkle_path: Vec<Vec<[u8; NUM_BYTES]>> = Vec::with_capacity(max_height - 1);

        let mut current_index = index;
        let mut current_layer_start = 0;
        let mut current_layer_size = max_height;

        while current_layer_size > 1 {
            let sibling_index = current_index ^ 1;

            let mut layer_hashes: Vec<[u8; NUM_BYTES]> = Vec::new();

            if let Some(injected_layer) = self
                .injected_leaves
                .iter()
                .find(|layer| layer.len() == current_layer_size / 2)
            {
                // The current index in the injected layer is the same as the index in the next layer
                // (current_index / 2).
                if let Some(&hash) = injected_layer.get(current_index / 2) {
                    layer_hashes.push(hash);
                }
            }

            layer_hashes.push(self.nodes[current_layer_start + sibling_index]);
            merkle_path.push(layer_hashes);

            current_layer_start += current_layer_size;
            current_layer_size /= 2;
            current_index /= 2;
        }
        Ok(MultiTableProof {
            merkle_path,
            _phantom: PhantomData::<D>,
        })
    }

    /// This function takes a single row data and converts it to a node.
    fn hash_data(row_data: Vec<&FieldElement<F>>) -> [u8; NUM_BYTES] {
        let mut hasher = D::new();
        for element in row_data.iter() {
            hasher.update(element.as_bytes());
        }
        let mut result_hash = [0_u8; NUM_BYTES];
        result_hash.copy_from_slice(&hasher.finalize());
        result_hash
    }

    /// This function takes a list of data (a list of rows) from which the Merkle
    /// tree will be built from and converts it to a list of leaf nodes.
    // fn hash_leaves(unhashed_leaves: &[Vec<FieldElement<F>>]) -> Vec<[u8; NUM_BYTES]> {
    //     let iter = unhashed_leaves.iter();
    //     iter.map(|leaf| Self::hash_data(leaf)).collect()
    // }

    /// This function takes to children nodes and builds a new parent node.
    /// It will be used in the construction of the Merkle tree.
    fn hash_new_parent(left: &[u8; NUM_BYTES], right: &[u8; NUM_BYTES]) -> [u8; NUM_BYTES] {
        let mut hasher = D::new();
        hasher.update(left);
        hasher.update(right);
        let mut result_hash = [0_u8; NUM_BYTES];
        result_hash.copy_from_slice(&hasher.finalize());
        result_hash
    }

    /// This function takes to children nodes (left and right) and additional data (an other matrix row)
    /// to be injected and builds a new parent node.
    /// It will be used in the construction of the Merkle tree.
    ///
    /// TODO. Ask which option we should do:
    /// 1. H(L, R, new) -> Más barata. Ver seguridad.
    /// 2. H(L, R, H(new)) -> Hasheamos las leaves
    /// 3. H(H(L, R), H(new)) -> Más parecido a plonky 3 (pero con el compress)
    fn hash_new_parent_with_injection(
        left: &[u8; NUM_BYTES],
        right: &[u8; NUM_BYTES],
        hash_to_inject: &[u8; NUM_BYTES],
    ) -> [u8; NUM_BYTES] {
        let mut hasher = D::new();

        hasher.update(left);
        hasher.update(right);
        hasher.update(hash_to_inject);

        // // Option 1.
        // hasher.update(data_to_inject.as_bytes());

        // Option 2.
        // let hashed_injection = Self::hash_data(data_to_inject);
        // hasher.update(hashed_injection);

        // Option 3.
        // ...

        let mut result_hash = [0_u8; NUM_BYTES];
        result_hash.copy_from_slice(&hasher.finalize());
        result_hash
    }
}

#[derive(Clone, Debug, PartialEq, Eq)]
pub struct MultiTableProof<D: Digest, const NUM_BYTES: usize>
where
    [u8; NUM_BYTES]: From<Output<D>>,
{
    pub merkle_path: Vec<Vec<[u8; NUM_BYTES]>>,
    _phantom: PhantomData<D>,
}

impl<D, const NUM_BYTES: usize> MultiTableProof<D, NUM_BYTES>
where
    D: Digest,
    [u8; NUM_BYTES]: From<Output<D>>,
{
    /// Verifies a Merkle inclusion proof for the value contained at leaf index.
    /// The merkle_path structure is:
    /// - Level 0: [sibling] - just the sibling of the leaf
    /// - Level 1+: [injection?, sibling] - injection (if any) + sibling
    pub fn verify<F: IsField>(
        &self,
        root: &[u8; NUM_BYTES],
        mut index: usize,
        leaf_data: &[FieldElement<F>],
    ) -> bool
    where
        F: IsField,
        FieldElement<F>: AsBytes,
    {
        // 1. Hash the leaf data
        let leaf_refs: Vec<&FieldElement<F>> = leaf_data.iter().collect();
        let mut current_hash = MultiTableTree::<F, D, NUM_BYTES>::hash_data(leaf_refs);
        let path_len = self.merkle_path.len();

        // 2. Process each level of the path (from bottom to top)
        for level_idx in 0..path_len {
            let level_data = &self.merkle_path[level_idx];

            // The sibling is always the last element
            // for example if we have an injected element we will have [injection, sibling]
            // and if we don't have an injected element we will have [sibling]
            // so we always take the last element
            let sibling = level_data.last().unwrap();

            let (left, right) = if index % 2 == 0 {
                (&current_hash, sibling)
            } else {
                (sibling, &current_hash)
            };

            // The injection for this level is in the current level data.
            // If level_data has more than 1 element, the first one is the injection.
            let injection = if level_data.len() > 1 {
                Some(&level_data[0])
            } else {
                None
            };

            // Compute parent hash (with or without injection)
            current_hash = if let Some(inj) = injection {
                MultiTableTree::<F, D, NUM_BYTES>::hash_new_parent_with_injection(left, right, inj)
            } else {
                MultiTableTree::<F, D, NUM_BYTES>::hash_new_parent(left, right)
            };

            index >>= 1;
        }

        &current_hash == root
    }

    // Would be better to have these helper functions here?
    // to avoid having to pass the MultiTableTree::<F, D, NUM_BYTES> to the functions

    // fn hash_data(row_data: &[FieldElement<F>]) -> [u8; NUM_BYTES] {
    //     let mut hasher = D::new();
    //     for element in row_data.iter() {
    //         hasher.update(element.as_bytes());
    //     }
    //     let mut result_hash = [0_u8; NUM_BYTES];
    //     result_hash.copy_from_slice(&hasher.finalize());
    //     result_hash
    // }

    // fn hash_new_parent(left: &[u8; NUM_BYTES], right: &[u8; NUM_BYTES]) -> [u8; NUM_BYTES] {
    //     let mut hasher = D::new();
    //     hasher.update(left);
    //     hasher.update(right);
    //     let mut result_hash = [0_u8; NUM_BYTES];
    //     result_hash.copy_from_slice(&hasher.finalize());
    //     result_hash
    // }

    // fn hash_new_parent_with_injection(
    //     left: &[u8; NUM_BYTES],
    //     right: &[u8; NUM_BYTES],
    //     injection: &[u8; NUM_BYTES],
    // ) -> [u8; NUM_BYTES] {
    //     let mut hasher = D::new();
    //     hasher.update(left);
    //     hasher.update(right);
    //     hasher.update(injection);
    //     let mut result_hash = [0_u8; NUM_BYTES];
    //     result_hash.copy_from_slice(&hasher.finalize());
    //     result_hash
    // }
}

#[cfg(test)]
mod tests {
    use super::*;
    use crate::table::Table;
    use lambdaworks_math::field::fields::fft_friendly::babybear_u32::Babybear31PrimeField;
    use sha3::Keccak256;

    use rand::random;

    type F = Babybear31PrimeField;

    // Helper function to create a base field table for testing
    fn create_random_table(height: usize, width: usize) -> Table<F> {
        let data_size = width * height;
        let data = (0..data_size)
            .map(|_| FieldElement::<F>::from(random::<u64>()))
            .collect();
        Table {
            data,
            width,
            height,
        }
    }

    #[test]
    fn test_build_empty_list_of_table() {
        let tables: Vec<Table<F>> = vec![];
        let tree = MultiTableTree::<F, Keccak256, 32>::build(&tables);
        assert!(matches!(tree, Err(MultiTableTreeError::EmptyTree),));
    }

    #[test]
<<<<<<< HEAD
    fn test_build_one_empty_table() {
        let table_1 = create_random_table(2, 1);
        let table_2 = create_random_table(16, 0); // Empty table with 0 columns.
        let table_3 = create_random_table(8, 2);
        let tree = MultiTableTree::<F, Keccak256, 32>::build(&[table_1, table_2, table_3]);
        // The current implementation allows 0-width tables if height is power of two.
        assert!(tree.is_ok());
    }

    #[test]
=======
>>>>>>> 2e6752ab
    fn test_build_single_table_one_row() {
        // Table size: 1 row, 5 columns.
        let table = create_random_table(1, 5);
        let tree = MultiTableTree::<F, Keccak256, 32>::build(&[table]).unwrap();
        assert_eq!(tree.nodes.len(), 1, "Single row should produce 1 node");
    }

    #[test]
    fn test_build_single_table_power_of_two() {
        let table = create_random_table(4, 6);
        let tree = MultiTableTree::<F, Keccak256, 32>::build(&[table]).unwrap();
        // For height 4: 4 leaves + 2 nodes in next layer + 1 root = 7 total nodes = 2 * 4 - 1
        assert_eq!(
            tree.nodes.len(),
            7,
            "Height 4 should produce 7 nodes (2 * 4 - 1)"
        );
    }

    #[test]
    fn test_build_single_table_non_power_of_two() {
        let table = create_random_table(6, 4);
        let tree = MultiTableTree::<F, Keccak256, 32>::build(&[table]);

        assert!(matches!(tree, Err(MultiTableTreeError::WrongHeight),));
    }

    #[test]
    fn test_build_valid_tables_different_heights() {
        let table_1 = create_random_table(2, 1);
        let table_2 = create_random_table(8, 2);
        let table_3 = create_random_table(4, 3);
        let table_4 = create_random_table(4, 4);

        let tree = MultiTableTree::<F, Keccak256, 32>::build(&[table_1, table_2, table_3, table_4])
            .unwrap();

        assert_eq!(tree.nodes.len(), 8 * 2 - 1);
    }

    #[test]
    fn test_build_invalid_tables_different_heights() {
        let table_1 = create_random_table(2, 3);
        let table_2 = create_random_table(8, 4);
        let table_3 = create_random_table(5, 2);

        let tree = MultiTableTree::<F, Keccak256, 32>::build(&[table_1, table_2, table_3]);

        assert!(matches!(tree, Err(MultiTableTreeError::WrongHeight),));
    }

    #[test]
    fn test_build_deterministic() {
        let table_1 = create_random_table(4, 90);
        let table_2 = create_random_table(2, 100);

        let tree_1 =
            MultiTableTree::<F, Keccak256, 32>::build(&[table_1.clone(), table_2.clone()]).unwrap();
        let tree_2 = MultiTableTree::<F, Keccak256, 32>::build(&[table_1, table_2]).unwrap();

        assert_eq!(
            tree_1.root, tree_2.root,
            "Same input should produce same root"
        );
        assert_eq!(
            tree_1.nodes, tree_2.nodes,
            "Same input should produce same nodes"
        );
    }

    #[test]
    fn test_build_tables_order_doesnt_matter() {
        let table_1 = create_random_table(4, 90);
        let table_2 = create_random_table(2, 100);

        let tree_1 =
            MultiTableTree::<F, Keccak256, 32>::build(&[table_1.clone(), table_2.clone()]).unwrap();
        let tree_2 = MultiTableTree::<F, Keccak256, 32>::build(&[table_2, table_1]).unwrap();

        assert_eq!(
            tree_1.root, tree_2.root,
            "Same input in different order should produce same root"
        );
        assert_eq!(
            tree_1.nodes, tree_2.nodes,
            "Same input in different order should produce same nodes"
        );
    }

    #[test]
    fn compare_with_build_tree_by_hand() {
        let table_1 = create_random_table(4, 3);
        let table_2 = create_random_table(4, 2);
        let table_3 = create_random_table(2, 2);

        let tree = MultiTableTree::<F, Keccak256, 32>::build(&[
            table_1.clone(),
            table_2.clone(),
            table_3.clone(),
        ])
        .unwrap();

        let mut expected_nodes = Vec::new();

        // We build the first layer manually.
        for row_idx in 0..4 {
            let mut hasher = Keccak256::new();

            for element in table_1.get_row(row_idx).iter() {
                hasher.update(element.as_bytes());
            }
            for element in table_2.get_row(row_idx).iter() {
                hasher.update(element.as_bytes());
            }

            let mut result_hash = [0_u8; 32];
            result_hash.copy_from_slice(&hasher.finalize());
            expected_nodes.push(result_hash);
        }

        // Get the hashes of the row 0 of table_3:
        let mut hasher = Keccak256::new();
        for element in table_3.get_row(0) {
            hasher.update(element.as_bytes());
        }
        let mut table_3_row_0_hash = [0_u8; 32];
        table_3_row_0_hash.copy_from_slice(&hasher.finalize());

        // Get the hashes of the row 1 of table_3:
        let mut hasher = Keccak256::new();
        for element in table_3.get_row(1) {
            hasher.update(element.as_bytes());
        }
        let mut table_3_row_1_hash = [0_u8; 32];
        table_3_row_1_hash.copy_from_slice(&hasher.finalize());

        // Get first node of second layer:
        let mut hasher = Keccak256::new();
        hasher.update(expected_nodes[0]);
        hasher.update(expected_nodes[1]);
        hasher.update(table_3_row_0_hash);
        let mut first_node_second_layer_hash = [0_u8; 32];
        first_node_second_layer_hash.copy_from_slice(&hasher.finalize());
        expected_nodes.push(first_node_second_layer_hash);

        // Get second node of second layer:
        let mut hasher = Keccak256::new();
        hasher.update(expected_nodes[2]);
        hasher.update(expected_nodes[3]);
        hasher.update(table_3_row_1_hash);
        let mut second_node_second_layer_hash = [0_u8; 32];
        second_node_second_layer_hash.copy_from_slice(&hasher.finalize());
        expected_nodes.push(second_node_second_layer_hash);

        // Get root:
        let mut hasher = Keccak256::new();
        hasher.update(expected_nodes[4]);
        hasher.update(expected_nodes[5]);
        let mut root_node_hash = [0_u8; 32];
        root_node_hash.copy_from_slice(&hasher.finalize());
        expected_nodes.push(root_node_hash);

        // We define the expected tree:
        let expected_tree = MultiTableTree {
            root: expected_nodes[6].clone(),
            nodes: expected_nodes,
            injected_leaves: vec![vec![table_3_row_0_hash, table_3_row_1_hash]],
            _phantom: PhantomData::<(F, Keccak256)>,
        };

        assert_eq!(expected_tree.nodes, tree.nodes);
        assert_eq!(expected_tree.injected_leaves, tree.injected_leaves);
    }

    #[test]
    fn test_injected_leaves_for_several_tables() {
        let table_1 = create_random_table(2, 1);
        let table_2 = create_random_table(8, 2);
        let table_3 = create_random_table(4, 3);
        let table_4 = create_random_table(4, 4);
        let table_5 = create_random_table(4, 5);
        let table_6 = create_random_table(2, 6);

        // We build the expected injected leaves:
        let mut expected_injected_leaves = Vec::new();

        let mut injected_length_4 = Vec::new();
        for row_idx in 0..4 {
            let mut hasher = Keccak256::new();

            for element in table_3.get_row(row_idx).iter() {
                hasher.update(element.as_bytes());
            }
            for element in table_4.get_row(row_idx).iter() {
                hasher.update(element.as_bytes());
            }
            for element in table_5.get_row(row_idx).iter() {
                hasher.update(element.as_bytes());
            }

            let mut result_hash = [0_u8; 32];
            result_hash.copy_from_slice(&hasher.finalize());
            injected_length_4.push(result_hash);
        }
        expected_injected_leaves.push(injected_length_4);

        let mut injected_length_2 = Vec::new();
        for row_idx in 0..2 {
            let mut hasher = Keccak256::new();

            for element in table_1.get_row(row_idx).iter() {
                hasher.update(element.as_bytes());
            }
            for element in table_6.get_row(row_idx).iter() {
                hasher.update(element.as_bytes());
            }

            let mut result_hash = [0_u8; 32];
            result_hash.copy_from_slice(&hasher.finalize());
            injected_length_2.push(result_hash);
        }
        expected_injected_leaves.push(injected_length_2);

        let tree = MultiTableTree::<F, Keccak256, 32>::build(&[
            table_1.clone(),
            table_2.clone(),
            table_3.clone(),
            table_4.clone(),
            table_5.clone(),
            table_6.clone(),
        ])
        .unwrap();

        assert_eq!(expected_injected_leaves, tree.injected_leaves);
    }

    #[test]
    fn test_build_proof_wrong_index() {
        let table_1 = create_random_table(16, 2);
        let table_2 = create_random_table(4, 3);

        let tree = MultiTableTree::<F, Keccak256, 32>::build(&[table_1, table_2]).unwrap();

        let proof = tree.build_proof(16);

        assert!(matches!(proof, Err(MultiTableTreeError::WrtongIndex)));
    }

    #[test]
    fn test_build_proof_len() {
        let table_1 = create_random_table(2, 1);
        let table_2 = create_random_table(4, 3);
        let table_3 = create_random_table(4, 4);
        let table_4 = create_random_table(16, 2);
        let table_5 = create_random_table(16, 3);

        let tree = MultiTableTree::<F, Keccak256, 32>::build(&[
            table_1, table_2, table_3, table_4, table_5,
        ])
        .unwrap();

        let proof = tree.build_proof(0).unwrap();

        assert_eq!(proof.merkle_path.len(), 4);
        assert_eq!(proof.merkle_path[0].len(), 1); // Level 0: no injection (16->8), just sibling
        assert_eq!(proof.merkle_path[1].len(), 2); // Level 1: injection 8->4 (T2, T3 exist)
        assert_eq!(proof.merkle_path[2].len(), 2); // Level 2: injection 4->2 (T1 exists)
        assert_eq!(proof.merkle_path[3].len(), 1); // Level 3: no injection 2->1, just sibling
    }

    #[test]
    fn test_verify_merkle_proof_manual() {
        //  2 tables M and N of height 8 and 1 table O of height 4 wich is injected
        //  Maybe reuse this for the readme and its example
        //
        //                                    R = H(N4,N5)
        //                                      nodes[14]
        //                            /                       \
        //                    N4 = H(N0,N1)                    N5 = H(N2,N3)
        //                      nodes[12]                        nodes[13]
        //                   /            \                   /            \
        //   N0 = H(L0,L1,H(o0))   N1 = H(L2,L3,H(o1))   N2 = H(L4,L5,H(o2))   N3 = H(L6,L7,H(o3))
        //             nodes[8]           nodes[9]           nodes[10]          nodes[11]
        //            /        \         /        \         /        \         /        \
        //          L0         L1      L2         L3      L4         L5      L6         L7
        //        nodes[0]  nodes[1] nodes[2]  nodes[3] nodes[4]  nodes[5] nodes[6]  nodes[7]
        //       H(m0|n0)  H(m1|n1) H(m2|n2)  H(m3|n3) H(m4|n4)  H(m5|n5) H(m6|n6)  H(m7|n7)
        //
        // Injected leaves: [[H(o0), H(o1), H(o2), H(o3)]]

        let table_m = create_random_table(8, 3); // M: height 8
        let table_n = create_random_table(8, 2); // N: height 8
        let table_o = create_random_table(4, 4); // O: height 4 (injected)

        let tree = MultiTableTree::<F, Keccak256, 32>::build(&[
            table_m.clone(),
            table_n.clone(),
            table_o.clone(),
        ])
        .unwrap();

        // Test for index 1 (second leaf = L1 = H(m1|n1))
        // This "hardcoded" index is used to test the proof.
        let index = 1;
        let leaf_data: Vec<FieldElement<F>> = table_m
            .get_row(index)
            .iter()
            .chain(table_n.get_row(index).iter())
            .copied()
            .collect();

        // Build merkle_path manually for index 1: [[H(m0|n0)], [H(o0), H(L2|L3|H(o1))], [H(N2|N3)]]
        // which is [[H(m0|n0)], [H(o0), N1], [N5]] in the structure shown above.

        // Structure:
        // - Level 0: [sibling] - just the sibling of the leaf
        // - Level 1+: [injection?, sibling] - injection (if any) + sibling
        let mut merkle_path = Vec::new();

        // Level 0: injection H(o0) + sibling L0
        // The injection H(o0) is used when combining L0 and L1 to get N0 = H(L0, L1, H(o0))
        let injection_0 = tree.injected_leaves[0][0]; // H(o0) for parent at index 0
        let sibling_0 = tree.nodes[0]; // L0 = H(m0|n0)
        merkle_path.push(vec![injection_0, sibling_0]);

        // Level 1: only sibling N1 (no injection at this level)
        let sibling_1 = tree.nodes[9]; // N1 = H(L2,L3,H(o1))
        merkle_path.push(vec![sibling_1]);

        // Level 2: only sibling N5 (no injection at this level)
        let sibling_2 = tree.nodes[13]; // N5 = H(N2,N3)
        merkle_path.push(vec![sibling_2]);

        let proof = MultiTableProof {
            merkle_path,
            _phantom: PhantomData::<Keccak256>,
        };

        // Verify structure: [[H(o0), H(m0|n0)], [N1], [N5]]
        assert_eq!(proof.merkle_path.len(), 3, "Proof should have 3 levels");
        assert_eq!(
            proof.merkle_path[0].len(),
            2,
            "Level 0 should have [injection, sibling]"
        );
        assert_eq!(
            proof.merkle_path[1].len(),
            1,
            "Level 1 should have only [sibling]"
        );
        assert_eq!(
            proof.merkle_path[2].len(),
            1,
            "Level 2 should have only [sibling]"
        );

        assert!(
            proof.verify(&tree.root, index, &leaf_data),
            "verify() should return true for valid proof"
        );
    }

    #[test]
    fn test_verify_merkle_proof_using_build_proof() {
        //  Same structure as test_verify_merkle_proof_manual but using build_proof
        let table_m = create_random_table(8, 3); // M: height 8
        let table_n = create_random_table(8, 2); // N: height 8
        let table_o = create_random_table(4, 4); // O: height 4 (injected)

        let tree = MultiTableTree::<F, Keccak256, 32>::build(&[
            table_m.clone(),
            table_n.clone(),
            table_o.clone(),
        ])
        .unwrap();

        // Test for index 1 (second leaf = L1 = H(m1|n1))
        let index = 1;
        let leaf_data: Vec<FieldElement<F>> = table_m
            .get_row(index)
            .iter()
            .chain(table_n.get_row(index).iter())
            .copied()
            .collect();

        let proof = tree.build_proof(index).unwrap();

        assert_eq!(proof.merkle_path.len(), 3, "Proof should have 3 levels");

        assert!(
            proof.verify(&tree.root, index, &leaf_data),
            "verify() should return true for valid proof"
        );
    }

    #[test]
    fn test_size_gaps() {
        let mut tables = Vec::new();
        // 4 tables with 1024 rows, 8 columns
        for _ in 0..4 {
            tables.push(create_random_table(1024, 8));
        }

        // 5 tables with 128 rows, 8 columns
        for _ in 0..5 {
            tables.push(create_random_table(128, 8));
        }

        // 6 tables with 8 rows, 8 columns
        for _ in 0..6 {
            tables.push(create_random_table(8, 8));
        }

        // 7 tables with 1 row, 8 columns
        // These will be injected at the root
        for _ in 0..7 {
            tables.push(create_random_table(1, 8));
        }

        let tree = MultiTableTree::<F, Keccak256, 32>::build(&tables).unwrap();

        // Verify in strategic indices
        let indices_to_verify = vec![0, 6, 127, 1023];

        for index in indices_to_verify {
            let proof = tree.build_proof(index).unwrap();

            let leaf_data: Vec<FieldElement<F>> = tables
                .iter()
                .filter(|t| t.height == 1024)
                .flat_map(|table| table.get_row(index))
                .copied()
                .collect();

            assert!(
                proof.verify(&tree.root, index, &leaf_data),
                "Verification failed for index {}",
                index
            );
        }
    }

    #[test]
    fn test_single_row_table_proof() {
        let table = create_random_table(1, 5);
        let tree = MultiTableTree::<F, Keccak256, 32>::build(&[table.clone()]).unwrap();

        let index = 0;
        let leaf_data: Vec<FieldElement<F>> = table.get_row(index).to_vec();

        let proof = tree.build_proof(index).unwrap();

        println!("merkle_path: {:?}", proof.merkle_path);
        println!("leaf_data: {:?}", leaf_data);
        println!("root: {:?}", tree.root);
        assert!(
            proof.merkle_path.is_empty(),
            "Merkle path should be empty for a single-row table"
        );

        assert!(
            proof.verify(&tree.root, index, &leaf_data),
            "Verification failed for a single-row table"
        );
    }

    #[test]
    fn test_verify_failures() {
        let table_m = create_random_table(8, 1);
        let table_o = create_random_table(4, 1);

        let tree =
            MultiTableTree::<F, Keccak256, 32>::build(&[table_m.clone(), table_o.clone()]).unwrap();

        let index = 0;
        let honest_leaf_data: Vec<FieldElement<F>> =
            table_m.get_row(index).into_iter().copied().collect();
        let honest_proof = tree.build_proof(index).unwrap();

        // Case 1: Wrong Leaf Data
        let mut wrong_leaf_data = honest_leaf_data.clone();
        wrong_leaf_data[0] = wrong_leaf_data[0] + FieldElement::from(1);
        assert!(
            !honest_proof.verify(&tree.root, index, &wrong_leaf_data),
            "Verification should fail with wrong leaf data"
        );

        // Case 2: Wrong Root
        let wrong_root = [0u8; 32];
        assert!(
            !honest_proof.verify(&wrong_root, index, &honest_leaf_data),
            "Verification should fail with wrong root"
        );

        // Case 3: Tampered Proof (Merkle Path)
        let mut tampered_proof = honest_proof.clone();
        // Flip a byte in the first element of the first layer
        tampered_proof.merkle_path[0][0][0] ^= 0xFF;
        assert!(
            !tampered_proof.verify(&tree.root, index, &honest_leaf_data),
            "Verification should fail with tampered merkle path"
        );
    }
}<|MERGE_RESOLUTION|>--- conflicted
+++ resolved
@@ -400,7 +400,6 @@
     }
 
     #[test]
-<<<<<<< HEAD
     fn test_build_one_empty_table() {
         let table_1 = create_random_table(2, 1);
         let table_2 = create_random_table(16, 0); // Empty table with 0 columns.
@@ -411,8 +410,6 @@
     }
 
     #[test]
-=======
->>>>>>> 2e6752ab
     fn test_build_single_table_one_row() {
         // Table size: 1 row, 5 columns.
         let table = create_random_table(1, 5);
