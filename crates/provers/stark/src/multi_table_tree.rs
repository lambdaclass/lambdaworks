--- conflicted
+++ resolved
@@ -151,35 +151,6 @@
         })
     }
 
-<<<<<<< HEAD
-    // /// Generates the proof for a specific leaf index.
-    // fn build_proof(&self, index: usize) -> MultiTableProof<F, D, NUM_BYTES> {
-    //     // leaves = (len + 1) / 2
-    //     let max_height = (self.nodes.len() + 1) / 2;
-
-    //     let mut merkle_path = Vec::new();
-    //     let mut current_index = index;
-    //     let mut current_layer_start = 0;
-    //     let mut current_layer_size = max_height;
-
-    //     // move up to the root
-    //     // refactor to use functions already created
-    //     while current_layer_size > 1 {
-    //         let sibling_index = if current_index % 2 == 0 {
-    //             current_index + 1
-    //         } else {
-    //             current_index - 1
-    //         };
-
-    //         merkle_path.push(self.nodes[current_layer_start + sibling_index]);
-
-    //         current_layer_start += current_layer_size;
-    //         current_layer_size /= 2;
-    //         current_index /= 2;
-    //     }
-    //     MultiTableProof { merkle_path, _phantom }
-    // }
-=======
     /// Generates the proof for a specific leaf index.
     pub fn build_proof(
         &self,
@@ -223,7 +194,6 @@
             _phantom: PhantomData::<(F, D)>,
         })
     }
->>>>>>> f4bbbac3
 
     /// This function takes a single row data and converts it to a node.
     fn hash_data(row_data: Vec<&FieldElement<F>>) -> [u8; NUM_BYTES] {
@@ -299,14 +269,6 @@
     pub merkle_path: Vec<Vec<[u8; NUM_BYTES]>>,
     _phantom: PhantomData<(F, D)>,
 }
-<<<<<<< HEAD
-
-pub struct ValueByLayer<F: IsField> {
-    value: Vec<F>,
-    layer: usize,
-}
-=======
->>>>>>> f4bbbac3
 
 impl<F, D, const NUM_BYTES: usize> MultiTableProof<F, D, NUM_BYTES>
 where
@@ -315,12 +277,6 @@
     FieldElement<F>: AsBytes,
     [u8; NUM_BYTES]: From<Output<D>>,
 {
-<<<<<<< HEAD
-    // /// Verifies a Merkle inclusion proof for the value contained at leaf index.
-    // pub fn verify(&self, root_hash: [u8; NUM_BYTES], mut index: usize, values: Vec<ValueByLayer<F>>) -> bool
-    // {
-    //     let number_of_layers = self.merkle_path.len();
-=======
     /// Verifies a Merkle inclusion proof for the value contained at leaf index.
     /// The merkle_path structure is:
     /// - Level 0: [sibling] - just the sibling of the leaf
@@ -365,7 +321,6 @@
                 None
                 // if we are at the last level, we don't have an injection
             };
->>>>>>> f4bbbac3
 
             // Compute parent hash (with or without injection)
             current_hash = if let Some(inj) = injection {
@@ -422,10 +377,6 @@
     use super::*;
     use crate::table::Table;
     use lambdaworks_math::field::fields::fft_friendly::babybear_u32::Babybear31PrimeField;
-<<<<<<< HEAD
-    use proptest::result;
-=======
->>>>>>> f4bbbac3
     use sha3::Keccak256;
 
     use rand::random;
