--- conflicted
+++ resolved
@@ -152,14 +152,7 @@
     }
 
     /// Generates the proof for a specific leaf index.
-<<<<<<< HEAD
-    pub fn build_proof(&self, index: usize) -> Result<MultiTableProof<F>, MultiTableTreeError> {
-=======
-    pub fn build_proof(
-        &self,
-        index: usize,
-    ) -> Result<MultiTableProof<D, NUM_BYTES>, MultiTableTreeError> {
->>>>>>> 199eb2d0
+    pub fn build_proof(&self, index: usize) -> Result<MultiTableProof, MultiTableTreeError> {
         let max_height = (self.nodes.len() + 1) / 2;
         if index >= max_height {
             return Err(MultiTableTreeError::WrtongIndex);
@@ -195,11 +188,6 @@
         }
         Ok(MultiTableProof {
             merkle_path,
-<<<<<<< HEAD
-            _phantom: PhantomData::<(F)>,
-=======
-            _phantom: PhantomData::<D>,
->>>>>>> 199eb2d0
         })
     }
 
@@ -267,56 +255,23 @@
     }
 }
 
-<<<<<<< HEAD
 #[derive(Clone, Debug, PartialEq, Eq, serde::Serialize, serde::Deserialize)]
-// #[cfg_attr(feature = "serde", derive(serde::Serialize, serde::Deserialize))]
-pub struct MultiTableProof<F>
-where
-    F: IsField,
-    FieldElement<F>: AsBytes,
+pub struct MultiTableProof
 {
     pub merkle_path: Vec<Vec<[u8; 32]>>,
-    _phantom: PhantomData<F>,
 }
 
-impl<F> MultiTableProof<F>
-where
-    F: IsField,
-    FieldElement<F>: AsBytes,
-=======
-#[derive(Clone, Debug, PartialEq, Eq)]
-pub struct MultiTableProof<D: Digest, const NUM_BYTES: usize>
-where
-    [u8; NUM_BYTES]: From<Output<D>>,
-{
-    pub merkle_path: Vec<Vec<[u8; NUM_BYTES]>>,
-    _phantom: PhantomData<D>,
-}
-
-impl<D, const NUM_BYTES: usize> MultiTableProof<D, NUM_BYTES>
-where
-    D: Digest,
-    [u8; NUM_BYTES]: From<Output<D>>,
->>>>>>> 199eb2d0
+impl MultiTableProof
 {
     /// Verifies a Merkle inclusion proof for the value contained at leaf index.
     /// The merkle_path structure is:
     /// - Level 0: [sibling] - just the sibling of the leaf
     /// - Level 1+: [injection?, sibling] - injection (if any) + sibling
-<<<<<<< HEAD
-    pub fn verify(&self, root: &[u8; 32], mut index: usize, leaf_data: &[FieldElement<F>]) -> bool {
-=======
-    pub fn verify<F: IsField>(
-        &self,
-        root: &[u8; NUM_BYTES],
-        mut index: usize,
-        leaf_data: &[FieldElement<F>],
-    ) -> bool
+    pub fn verify<F:IsField>(&self, root: &[u8; 32], mut index: usize, leaf_data: &[FieldElement<F>]) -> bool
     where
         F: IsField,
-        FieldElement<F>: AsBytes, // ← Agrega esto
+        FieldElement<F>: AsBytes,
     {
->>>>>>> 199eb2d0
         // 1. Hash the leaf data
         let leaf_refs: Vec<&FieldElement<F>> = leaf_data.iter().collect();
         let mut current_hash = MultiTableTree::<F>::hash_data(leaf_refs);
@@ -434,7 +389,6 @@
     }
 
     #[test]
-<<<<<<< HEAD
     fn test_build_one_empty_table() {
         let table_1 = create_random_table(2, 1);
         let table_2 = create_random_table(16, 0); // Empty table with 0 columns.
@@ -444,8 +398,6 @@
     }
 
     #[test]
-=======
->>>>>>> 199eb2d0
     fn test_build_single_table_one_row() {
         // Table size: 1 row, 5 columns.
         let table = create_random_table(1, 5);
@@ -771,11 +723,6 @@
 
         let proof = MultiTableProof {
             merkle_path,
-<<<<<<< HEAD
-            _phantom: PhantomData::<(F)>,
-=======
-            _phantom: PhantomData::<Keccak256>,
->>>>>>> 199eb2d0
         };
 
         // Verify structure: [[H(m0|n0)], [H(o0),H(L2|L3|H(o1))], [H(N2|N3)]]
