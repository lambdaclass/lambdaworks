--- conflicted
+++ resolved
@@ -48,11 +48,9 @@
 # This part compiles all .cu files in $(CUDA_DIR)
 build-cuda: $(CUDA_COMPILED)
 
-<<<<<<< HEAD
-docs:
-	cd docs && mdbook serve --open
-=======
 CUDAPATH = gpu/src/cuda/shaders
 build-cuda:
 	nvcc -ptx $(CUDAPATH)/fields/stark256.cu -o $(CUDAPATH)/fields/stark256.ptx
->>>>>>> 15246ff9
+
+docs:
+	cd docs && mdbook serve --open