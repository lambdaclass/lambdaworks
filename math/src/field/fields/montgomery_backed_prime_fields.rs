--- conflicted
+++ resolved
@@ -27,9 +27,9 @@
 where
     M: IsModulus<UnsignedInteger<NUM_LIMBS>>,
 {
-    const R2: UnsignedInteger<NUM_LIMBS> = Self::compute_r2_parameter(&M::MODULUS);
-    const MU: u64 = Self::compute_mu_parameter(&M::MODULUS);
-    const ZERO: UnsignedInteger<NUM_LIMBS> = UnsignedInteger::from_u64(0);
+    pub const R2: UnsignedInteger<NUM_LIMBS> = Self::compute_r2_parameter(&M::MODULUS);
+    pub const MU: u64 = Self::compute_mu_parameter(&M::MODULUS);
+    pub const ZERO: UnsignedInteger<NUM_LIMBS> = UnsignedInteger::from_u64(0);
 
     /// Computes `- modulus^{-1} mod 2^{64}`
     /// This algorithm is given  by Dussé and Kaliski Jr. in
@@ -161,20 +161,14 @@
     }
 }
 
-impl<C, const NUM_LIMBS: usize> IsPrimeField for MontgomeryBackendPrimeField<C, NUM_LIMBS>
+impl<M, const NUM_LIMBS: usize> IsPrimeField for MontgomeryBackendPrimeField<M, NUM_LIMBS>
 where
-    C: IsMontgomeryConfiguration<NUM_LIMBS> + Clone + Debug,
+    M: IsModulus<UnsignedInteger<NUM_LIMBS>> + Clone + Debug,
 {
     type RepresentativeType = Self::BaseType;
 
-<<<<<<< HEAD
-    // TO DO: Add tests for representatives
-    fn representative(x: Self::BaseType) -> Self::BaseType {
+    fn representative(x: &Self::BaseType) -> Self::RepresentativeType {
         MontgomeryAlgorithms::cios(&x, &UnsignedInteger::from_u64(1), &M::MODULUS, &Self::MU)
-=======
-    fn representative(x: &Self::BaseType) -> Self::BaseType {
-        MontgomeryAlgorithms::cios(x, &UnsignedInteger::from_u64(1), &C::MODULUS, &C::MU)
->>>>>>> 65738c1e
     }
 }
 
@@ -789,7 +783,7 @@
     #[test]
     fn creating_a_field_element_from_its_representative_returns_the_same_element_1() {
         let change = U256::from_u64(1);
-        let f1 = U256FP1Element::new(U256MontgomeryConfigP1::MODULUS + change);
+        let f1 = U256FP1Element::new(U256ModulusP1::MODULUS + change);
         let f2 = U256FP1Element::new(f1.representative());
         assert_eq!(f1, f2);
     }
@@ -797,7 +791,7 @@
     #[test]
     fn creating_a_field_element_from_its_representative_returns_the_same_element_2() {
         let change = U256::from_u64(27);
-        let f1 = U256F29Element::new(U256MontgomeryConfiguration29::MODULUS + change);
+        let f1 = U256F29Element::new(U256Modulus29::MODULUS + change);
         let f2 = U256F29Element::new(f1.representative());
         assert_eq!(f1, f2);
     }
