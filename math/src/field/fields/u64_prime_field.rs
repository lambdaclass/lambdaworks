use crate::cyclic_group::{HasPairing, IsCyclicGroup};
use crate::field::element::FieldElement;
use crate::field::traits::IsField;

/// Type representing prime fields over unsigned 64-bit integers.
#[derive(Debug, Clone, PartialEq, Eq)]
pub struct U64PrimeField<const MODULUS: u64>;
pub type U64FieldElement<const MODULUS: u64> = FieldElement<U64PrimeField<MODULUS>>;

impl<const MODULUS: u64> IsField for U64PrimeField<MODULUS> {
    type BaseType = u64;

    fn add(a: &u64, b: &u64) -> u64 {
        ((*a as u128 + *b as u128) % MODULUS as u128) as u64
    }

    fn sub(a: &u64, b: &u64) -> u64 {
        (((*a as u128 + MODULUS as u128) - *b as u128) % MODULUS as u128) as u64
    }

    fn neg(a: &u64) -> u64 {
        MODULUS - a
    }

    fn mul(a: &u64, b: &u64) -> u64 {
        ((*a as u128 * *b as u128) % MODULUS as u128) as u64
    }

    fn div(a: &u64, b: &u64) -> u64 {
        Self::mul(a, &Self::inv(b))
    }

    fn inv(a: &u64) -> u64 {
        assert_ne!(*a, 0, "Cannot invert zero element");
        Self::pow(a, MODULUS - 2)
    }

    fn eq(a: &u64, b: &u64) -> bool {
        Self::from_u64(*a) == Self::from_u64(*b)
    }

    fn zero() -> u64 {
        0
    }

    fn one() -> u64 {
        1
    }

    fn from_u64(x: u64) -> u64 {
        x % MODULUS
    }

    fn from_base_type(x: u64) -> u64 {
        Self::from_u64(x)
    }
}

impl<const MODULUS: u64> Copy for U64FieldElement<MODULUS> {}

/// Represents an element in Fp. (E.g: 0, 1, 2 are the elements of F3)
impl<const MODULUS: u64> IsCyclicGroup for U64FieldElement<MODULUS> {
    type PairingOutput = Self;

    fn generator() -> U64FieldElement<MODULUS> {
        U64FieldElement::one()
    }

    fn neutral_element() -> U64FieldElement<MODULUS> {
        U64FieldElement::zero()
    }

    fn operate_with_self(&self, times: u128) -> Self {
        U64FieldElement::from((times % (MODULUS as u128)) as u64) * *self
    }

    fn operate_with(&self, other: &Self) -> Self {
        *self + *other
    }
}

struct U64FieldPairing<const MODULUS: u64>;

impl<const MODULUS: u64> HasPairing for U64FieldPairing<MODULUS> {
    type LhsGroup = U64FieldElement<MODULUS>;
    type RhsGroup = U64FieldElement<MODULUS>;
    type OutputGroup = U64FieldElement<MODULUS>;

    fn pairing(a: &Self::LhsGroup, b: &Self::RhsGroup) -> Self::OutputGroup {
        a * b
    }
}

#[cfg(test)]
mod tests {
    use super::*;
    const MODULUS: u64 = 13;
    type FE = FieldElement<U64PrimeField<MODULUS>>;

    #[test]
<<<<<<< HEAD
=======
    fn order_must_small_as_to_not_allow_overflows() {
        // MODULUS*MODULUS < u128::MAX
        assert!(MODULUS <= u64::MAX.into());
    }

    #[test]
>>>>>>> 8a1b759c
    fn two_plus_one_is_three() {
        assert_eq!(FE::new(2) + FE::new(1), FE::new(3));
    }

    #[test]
    fn max_order_plus_1_is_0() {
        assert_eq!(FE::new(MODULUS - 1) + FE::new(1), FE::new(0));
    }

    #[test]
    fn when_comparing_13_and_13_they_are_equal() {
        let a: FE = FE::new(13);
        let b: FE = FE::new(13);
        assert_eq!(a, b);
    }

    #[test]
    fn when_comparing_13_and_8_they_are_different() {
        let a: FE = FE::new(13);
        let b: FE = FE::new(8);
        assert_ne!(a, b);
    }

    #[test]
    fn mul_neutral_element() {
        let a: FE = FE::new(1);
        let b: FE = FE::new(2);
        assert_eq!(a * b, FE::new(2));
    }

    #[test]
    fn mul_2_3_is_6() {
        let a: FE = FE::new(2);
        let b: FE = FE::new(3);
        assert_eq!(a * b, FE::new(6));
    }

    #[test]
    fn mul_order_minus_1() {
        let a: FE = FE::new(MODULUS - 1);
        let b: FE = FE::new(MODULUS - 1);
        assert_eq!(a * b, FE::new(1));
    }

    #[test]
    #[should_panic]
    fn inv_0_error() {
        FE::new(0).inv();
    }

    #[test]
    fn inv_2() {
        let a: FE = FE::new(2);
        assert_eq!(a * a.inv(), FE::new(1));
    }

    #[test]
    fn pow_2_3() {
        assert_eq!(FE::new(2).pow(3_u64), FE::new(8))
    }

    #[test]
    fn pow_p_minus_1() {
        assert_eq!(FE::new(2).pow(MODULUS - 1), FE::new(1))
    }

    #[test]
    fn div_1() {
        assert_eq!(FE::new(2) / FE::new(1), FE::new(2))
    }

    #[test]
    fn div_4_2() {
        assert_eq!(FE::new(4) / FE::new(2), FE::new(2))
    }

    #[test]
    fn div_4_3() {
        assert_eq!(FE::new(4) / FE::new(3) * FE::new(3), FE::new(4))
    }

    #[test]
    fn two_plus_its_additive_inv_is_0() {
        let two = FE::new(2);

        assert_eq!(two + (-two), FE::new(0))
    }

    #[test]
    fn four_minus_three_is_1() {
        let four = FE::new(4);
        let three = FE::new(3);

        assert_eq!(four - three, FE::new(1))
    }

    #[test]
    fn zero_minus_1_is_order_minus_1() {
        let zero = FE::new(0);
        let one = FE::new(1);

        assert_eq!(zero - one, FE::new(MODULUS - 1))
    }

    #[test]
    fn neg_zero_is_zero() {
        let zero = FE::new(0);

        assert_eq!(-zero, zero);
    }

    #[test]
    fn zero_constructor_returns_zero() {
        assert_eq!(FE::new(0), FE::new(0));
    }

    #[test]
    fn field_element_as_group_element_generator_returns_one() {
        assert_eq!(FE::generator(), FE::new(1));
    }

    #[test]
    fn field_element_as_group_element_multiplication_by_scalar_works_as_multiplication_in_finite_fields(
    ) {
        let a = FE::new(3);
        let b = FE::new(12);
        assert_eq!(a * b, a.operate_with_self(12));
    }

    #[test]
    fn field_element_as_group_element_pairing_works_as_multiplication_in_finite_fields() {
        let a = FE::new(3);
        let b = FE::new(12);
        assert_eq!(a * b, U64FieldPairing::pairing(&a, &b));
    }
}<|MERGE_RESOLUTION|>--- conflicted
+++ resolved
@@ -98,15 +98,6 @@
     type FE = FieldElement<U64PrimeField<MODULUS>>;
 
     #[test]
-<<<<<<< HEAD
-=======
-    fn order_must_small_as_to_not_allow_overflows() {
-        // MODULUS*MODULUS < u128::MAX
-        assert!(MODULUS <= u64::MAX.into());
-    }
-
-    #[test]
->>>>>>> 8a1b759c
     fn two_plus_one_is_three() {
         assert_eq!(FE::new(2) + FE::new(1), FE::new(3));
     }
