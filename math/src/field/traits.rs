--- conflicted
+++ resolved
@@ -51,13 +51,6 @@
     /// Returns the multiplicative neutral element.
     fn one() -> Self::BaseType;
 
-<<<<<<< HEAD
-    // TODO: This are not exactly operations they are constructors
-    // maybe they should be in another trait "HasFieldConstructors", and this trait should
-    // require that one.
-
-=======
->>>>>>> 8a1b759c
     /// Returns the element `x * 1` where 1 is the multiplicative neutral element.
     fn from_u64(x: u64) -> Self::BaseType;
 
