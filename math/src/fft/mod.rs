--- conflicted
+++ resolved
@@ -1,10 +1,6 @@
 pub mod errors;
 pub mod fft_cooley_tukey;
-<<<<<<< HEAD
 pub mod fft_metal;
 pub mod fft_twiddles;
 mod helpers;
-=======
-mod helpers;
-pub mod operations;
->>>>>>> 5ebbd300
+pub mod operations;