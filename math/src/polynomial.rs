--- conflicted
+++ resolved
@@ -157,11 +157,7 @@
                 coefficients.push(c.clone());
                 c = coeff + c * b;
             }
-<<<<<<< HEAD
-            coefficients = coefficients.into_iter().rev().collect();
-=======
             coefficients.reverse();
->>>>>>> fb443199
             Polynomial::new(&coefficients)
         } else {
             Polynomial::zero()
