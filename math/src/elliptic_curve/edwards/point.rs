use crate::{
    cyclic_group::IsGroup,
    elliptic_curve::{
        point::ProjectivePoint,
        traits::{EllipticCurveError, FromAffine, IsEllipticCurve},
    },
    field::element::FieldElement,
};

use super::traits::IsEdwards;

#[derive(Clone, Debug)]
pub struct EdwardsProjectivePoint<E: IsEllipticCurve>(ProjectivePoint<E>);

impl<E: IsEllipticCurve + IsEdwards> EdwardsProjectivePoint<E> {
    /// Creates an elliptic curve point giving the projective [x: y: z] coordinates.
    pub fn new(value: [FieldElement<E::BaseField>; 3]) -> Result<Self, EllipticCurveError> {
        let (x, y, z) = (&value[0], &value[1], &value[2]);

        // The point at infinity is (0, 1, 1).
        // We convert every (0, y, y) into the infinity.
        if x == &FieldElement::<E::BaseField>::zero() && z == y {
            return Ok(Self(ProjectivePoint::new([
                FieldElement::<E::BaseField>::zero(),
                FieldElement::<E::BaseField>::one(),
                FieldElement::<E::BaseField>::one(),
            ])));
        }
        if z != &FieldElement::<E::BaseField>::zero()
            && E::defining_equation_projective(x, y, z) == FieldElement::<E::BaseField>::zero()
        {
            Ok(Self(ProjectivePoint::new(value)))
        } else {
            Err(EllipticCurveError::InvalidPoint)
        }
    }

    /// Returns the `x` coordinate of the point.
    pub fn x(&self) -> &FieldElement<E::BaseField> {
        self.0.x()
    }

    /// Returns the `y` coordinate of the point.
    pub fn y(&self) -> &FieldElement<E::BaseField> {
        self.0.y()
    }

    /// Returns the `z` coordinate of the point.
    pub fn z(&self) -> &FieldElement<E::BaseField> {
        self.0.z()
    }

    /// Returns a tuple [x, y, z] with the coordinates of the point.
    pub fn coordinates(&self) -> &[FieldElement<E::BaseField>; 3] {
        self.0.coordinates()
    }

    /// Creates the same point in affine coordinates. That is,
    /// returns [x / z: y / z: 1] where `self` is [x: y: z].
    /// Panics if `self` is the point at infinity.
    pub fn to_affine(&self) -> Self {
        Self(self.0.to_affine())
    }
}

impl<E: IsEllipticCurve> PartialEq for EdwardsProjectivePoint<E> {
    fn eq(&self, other: &Self) -> bool {
        self.0 == other.0
    }
}

impl<E: IsEdwards> FromAffine<E::BaseField> for EdwardsProjectivePoint<E> {
    fn from_affine(
        x: FieldElement<E::BaseField>,
        y: FieldElement<E::BaseField>,
    ) -> Result<Self, EllipticCurveError> {
        let coordinates = [x, y, FieldElement::one()];
        EdwardsProjectivePoint::new(coordinates)
    }
}

impl<E: IsEllipticCurve> Eq for EdwardsProjectivePoint<E> {}

impl<E: IsEdwards> IsGroup for EdwardsProjectivePoint<E> {
    /// Returns the point at infinity (neutral element) in projective coordinates.
    ///
    /// # Safety
    ///
    /// - The values `[0, 1, 1]` are the **canonical representation** of the neutral element
    ///   in the Edwards curve, meaning they are guaranteed to be a valid point.
    /// - `unwrap()` is used because this point is **known** to be valid, so
    ///   there is no need for additional runtime checks.
    fn neutral_element() -> Self {
        // SAFETY:
        // - `[0, 1, 1]` is a mathematically verified neutral element in Edwards curves.
        // - `unwrap()` is safe because this point is **always valid**.
        let point = Self::new([
            FieldElement::zero(),
            FieldElement::one(),
            FieldElement::one(),
        ]);
        point.unwrap()
    }

    fn is_neutral_element(&self) -> bool {
        let [px, py, pz] = self.coordinates();
        px == &FieldElement::zero() && py == pz
    }

    /// Computes the addition of `self` and `other` using the Edwards curve addition formula.
    ///
    /// This implementation follows Equation (5.38) from "Moonmath" (page 97).
    ///
    /// # Safety
    ///
    /// - The function assumes both `self` and `other` are valid points on the curve.
    /// - The resulting coordinates are computed using a well-defined formula that
    ///   maintains the elliptic curve invariants.
    /// - `unwrap()` is safe because the formula guarantees the result is valid.
    fn operate_with(&self, other: &Self) -> Self {
        // This avoids dropping, which in turn saves us from having to clone the coordinates.
        let (s_affine, o_affine) = (self.to_affine(), other.to_affine());

        let [x1, y1, _] = s_affine.coordinates();
        let [x2, y2, _] = o_affine.coordinates();

        let one = FieldElement::one();
        let (x1y2, y1x2) = (x1 * y2, y1 * x2);
        let (x1x2, y1y2) = (x1 * x2, y1 * y2);
        let dx1x2y1y2 = E::d() * &x1x2 * &y1y2;

        let num_s1 = &x1y2 + &y1x2;
        let den_s1 = &one + &dx1x2y1y2;

        let num_s2 = &y1y2 - E::a() * &x1x2;
        let den_s2 = &one - &dx1x2y1y2;

<<<<<<< HEAD
        // We are using that den_s1 and den_s2 aren't zero.
        // See Theorem 3.3 from https://eprint.iacr.org/2007/286.pdf.
        Self::new([
            unsafe { (&num_s1 / &den_s1).unwrap_unchecked() },
            unsafe { (&num_s2 / &den_s2).unwrap_unchecked() },
            one,
        ])
=======
        // SAFETY: The creation of the result point is safe because the inputs are always points that belong to the curve.
        let point = Self::new([&num_s1 / &den_s1, &num_s2 / &den_s2, one]);
        point.unwrap()
>>>>>>> 7e94a190
    }

    /// Returns the additive inverse of the projective point `p`
    ///  
    /// # Safety
    ///
    /// - Negating the x-coordinate of a valid Edwards point results in another valid point.
    /// - `unwrap()` is safe because negation does not break the curve equation.
    fn neg(&self) -> Self {
        let [px, py, pz] = self.coordinates();
        // SAFETY:
        // - The negation formula for Edwards curves is well-defined.
        // - The result remains a valid curve point.
        let point = Self::new([-px, py.clone(), pz.clone()]);
        point.unwrap()
    }
}

#[cfg(test)]
mod tests {
    use crate::{
        cyclic_group::IsGroup,
        elliptic_curve::{
            edwards::{curves::tiny_jub_jub::TinyJubJubEdwards, point::EdwardsProjectivePoint},
            traits::{EllipticCurveError, IsEllipticCurve},
        },
        field::element::FieldElement,
    };

    fn create_point(x: u64, y: u64) -> EdwardsProjectivePoint<TinyJubJubEdwards> {
        TinyJubJubEdwards::create_point_from_affine(FieldElement::from(x), FieldElement::from(y))
            .unwrap()
    }

    #[test]
    fn create_valid_point_works() {
        let p = TinyJubJubEdwards::create_point_from_affine(
            FieldElement::from(5),
            FieldElement::from(5),
        )
        .unwrap();
        assert_eq!(p.x(), &FieldElement::from(5));
        assert_eq!(p.y(), &FieldElement::from(5));
        assert_eq!(p.z(), &FieldElement::from(1));
    }

    #[test]
    fn create_invalid_point_returns_invalid_point_error() {
        let result = TinyJubJubEdwards::create_point_from_affine(
            FieldElement::from(5),
            FieldElement::from(4),
        );
        assert_eq!(result.unwrap_err(), EllipticCurveError::InvalidPoint);
    }

    #[test]
    fn operate_with_works_for_points_in_tiny_jub_jub() {
        let p = EdwardsProjectivePoint::<TinyJubJubEdwards>::new([
            FieldElement::from(5),
            FieldElement::from(5),
            FieldElement::from(1),
        ])
        .unwrap();
        let q = EdwardsProjectivePoint::<TinyJubJubEdwards>::new([
            FieldElement::from(8),
            FieldElement::from(5),
            FieldElement::from(1),
        ])
        .unwrap();
        let expected = EdwardsProjectivePoint::<TinyJubJubEdwards>::new([
            FieldElement::from(0),
            FieldElement::from(1),
            FieldElement::from(1),
        ])
        .unwrap();
        assert_eq!(p.operate_with(&q), expected);
    }

    #[test]
    fn test_negation_in_edwards() {
        let a = create_point(5, 5);
        let b = create_point(13 - 5, 5);

        assert_eq!(a.neg(), b);
        assert!(a.operate_with(&b).is_neutral_element());
    }

    #[test]
    fn operate_with_works_and_cycles_in_tiny_jub_jub() {
        let g = create_point(12, 11);
        assert_eq!(g.operate_with_self(0_u16), create_point(0, 1));
        assert_eq!(g.operate_with_self(1_u16), create_point(12, 11));
        assert_eq!(g.operate_with_self(2_u16), create_point(8, 5));
        assert_eq!(g.operate_with_self(3_u16), create_point(11, 6));
        assert_eq!(g.operate_with_self(4_u16), create_point(6, 9));
        assert_eq!(g.operate_with_self(5_u16), create_point(10, 0));
        assert_eq!(g.operate_with_self(6_u16), create_point(6, 4));
        assert_eq!(g.operate_with_self(7_u16), create_point(11, 7));
        assert_eq!(g.operate_with_self(8_u16), create_point(8, 8));
        assert_eq!(g.operate_with_self(9_u16), create_point(12, 2));
        assert_eq!(g.operate_with_self(10_u16), create_point(0, 12));
        assert_eq!(g.operate_with_self(11_u16), create_point(1, 2));
        assert_eq!(g.operate_with_self(12_u16), create_point(5, 8));
        assert_eq!(g.operate_with_self(13_u16), create_point(2, 7));
        assert_eq!(g.operate_with_self(14_u16), create_point(7, 4));
        assert_eq!(g.operate_with_self(15_u16), create_point(3, 0));
        assert_eq!(g.operate_with_self(16_u16), create_point(7, 9));
        assert_eq!(g.operate_with_self(17_u16), create_point(2, 6));
        assert_eq!(g.operate_with_self(18_u16), create_point(5, 5));
        assert_eq!(g.operate_with_self(19_u16), create_point(1, 11));
        assert_eq!(g.operate_with_self(20_u16), create_point(0, 1));
    }
}<|MERGE_RESOLUTION|>--- conflicted
+++ resolved
@@ -134,20 +134,12 @@
 
         let num_s2 = &y1y2 - E::a() * &x1x2;
         let den_s2 = &one - &dx1x2y1y2;
-
-<<<<<<< HEAD
+        // SAFETY: The creation of the result point is safe because the inputs are always points that belong to the curve.
         // We are using that den_s1 and den_s2 aren't zero.
-        // See Theorem 3.3 from https://eprint.iacr.org/2007/286.pdf.
-        Self::new([
-            unsafe { (&num_s1 / &den_s1).unwrap_unchecked() },
-            unsafe { (&num_s2 / &den_s2).unwrap_unchecked() },
-            one,
-        ])
-=======
-        // SAFETY: The creation of the result point is safe because the inputs are always points that belong to the curve.
-        let point = Self::new([&num_s1 / &den_s1, &num_s2 / &den_s2, one]);
+        // See Theorem 3.3 from https://eprint.iacr.org/2007/286.pdf.  
+      let point = Self::new([&num_s1 / &den_s1, &num_s2 / &den_s2, one]);
         point.unwrap()
->>>>>>> 7e94a190
+
     }
 
     /// Returns the additive inverse of the projective point `p`
