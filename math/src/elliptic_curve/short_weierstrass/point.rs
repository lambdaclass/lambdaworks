use crate::{
    cyclic_group::IsGroup,
    elliptic_curve::{
        point::{JacobianPoint, ProjectivePoint},
        traits::{EllipticCurveError, FromAffine, IsEllipticCurve},
    },
    errors::DeserializationError,
    field::element::FieldElement,
    traits::{ByteConversion, Deserializable},
};

use super::traits::IsShortWeierstrass;

#[cfg(feature = "alloc")]
use crate::traits::AsBytes;
#[cfg(feature = "alloc")]
use alloc::vec::Vec;

#[derive(Clone, Debug)]
pub struct ShortWeierstrassProjectivePoint<E: IsEllipticCurve>(pub ProjectivePoint<E>);

impl<E: IsShortWeierstrass> ShortWeierstrassProjectivePoint<E> {
    /// Creates an elliptic curve point giving the projective [x: y: z] coordinates.
    pub fn new(value: [FieldElement<E::BaseField>; 3]) -> Result<Self, EllipticCurveError> {
        let (x, y, z) = (&value[0], &value[1], &value[2]);

        if z != &FieldElement::<E::BaseField>::zero()
            && E::defining_equation_projective(x, y, z) == FieldElement::<E::BaseField>::zero()
        {
            Ok(Self(ProjectivePoint::new(value)))
        // The point at infinity is (0, 1, 0)
        // We convert every (0, _, 0) into the infinity.
        } else if x == &FieldElement::<E::BaseField>::zero()
            && z == &FieldElement::<E::BaseField>::zero()
        {
            Ok(Self(ProjectivePoint::new([
                FieldElement::<E::BaseField>::zero(),
                FieldElement::<E::BaseField>::one(),
                FieldElement::<E::BaseField>::zero(),
            ])))
        } else {
            Err(EllipticCurveError::InvalidPoint)
        }
    }

    /// Returns the `x` coordinate of the point.
    pub fn x(&self) -> &FieldElement<E::BaseField> {
        self.0.x()
    }

    /// Returns the `y` coordinate of the point.
    pub fn y(&self) -> &FieldElement<E::BaseField> {
        self.0.y()
    }

    /// Returns the `z` coordinate of the point.
    pub fn z(&self) -> &FieldElement<E::BaseField> {
        self.0.z()
    }

    /// Returns a tuple [x, y, z] with the coordinates of the point.
    pub fn coordinates(&self) -> &[FieldElement<E::BaseField>; 3] {
        self.0.coordinates()
    }

    pub fn to_affine(&self) -> Self {
        Self(self.0.to_affine())
    }

    pub fn double(&self) -> Self {
        if self.is_neutral_element() {
            return self.clone();
        }
        let [px, py, pz] = self.coordinates();

        let px_square = px * px;
        let three_px_square = &px_square + &px_square + &px_square;
        let w = E::a() * pz * pz + three_px_square;
        let w_square = &w * &w;

        let s = py * pz;
        let s_square = &s * &s;
        let s_cube = &s * &s_square;
        let two_s_cube = &s_cube + &s_cube;
        let four_s_cube = &two_s_cube + &two_s_cube;
        let eight_s_cube = &four_s_cube + &four_s_cube;

        let b = px * py * &s;
        let two_b = &b + &b;
        let four_b = &two_b + &two_b;
        let eight_b = &four_b + &four_b;

        let h = &w_square - eight_b;
        let hs = &h * &s;

        let pys_square = py * py * s_square;
        let two_pys_square = &pys_square + &pys_square;
        let four_pys_square = &two_pys_square + &two_pys_square;
        let eight_pys_square = &four_pys_square + &four_pys_square;

        let xp = &hs + &hs;
        let yp = w * (four_b - &h) - eight_pys_square;
        let zp = eight_s_cube;

        debug_assert_eq!(
            E::defining_equation_projective(&xp, &yp, &zp),
            FieldElement::<E::BaseField>::zero()
        );
        // SAFETY: The values `x_p, y_p, z_p` are computed correctly to be on the curve.
        // The assertion above verifies that the resulting point is valid.
        let point = Self::new([xp, yp, zp]);
        point.unwrap()
    }
    // https://hyperelliptic.org/EFD/g1p/data/shortw/projective/addition/madd-1998-cmo
    pub fn operate_with_affine(&self, other: &Self) -> Self {
        if self.is_neutral_element() {
            return other.clone();
        }
        if other.is_neutral_element() {
            return self.clone();
        }

        let [px, py, pz] = self.coordinates();
        let [qx, qy, _qz] = other.coordinates();
        let u = qy * pz;
        let v = qx * pz;

        if u == *py {
            if v != *px || *py == FieldElement::zero() {
                // SAFETY: The point (0, 1, 0) is defined as the point at infinity.
                return Self::new([
                    FieldElement::zero(),
                    FieldElement::one(),
                    FieldElement::zero(),
                ])
                .unwrap();
            } else {
                return self.double();
            }
        }

        let u = &u - py;
        let v = &v - px;
        let vv = &v * &v;
        let uu = &u * &u;
        let vvv = &v * &vv;
        let r = &vv * px;
        let a = &uu * pz - &vvv - &r - &r;

        let x = &v * &a;
        let y = &u * (&r - &a) - &vvv * py;
        let z = &vvv * pz;

        debug_assert_eq!(
            E::defining_equation_projective(&x, &y, &z),
            FieldElement::<E::BaseField>::zero()
        );
        // SAFETY: The values `x, y, z` are computed correctly to be on the curve.
        // The assertion above verifies that the resulting point is valid.
        let point = Self::new([x, y, z]);
        point.unwrap()
    }
}

impl<E: IsEllipticCurve> PartialEq for ShortWeierstrassProjectivePoint<E> {
    fn eq(&self, other: &Self) -> bool {
        self.0 == other.0
    }
}

impl<E: IsEllipticCurve> Eq for ShortWeierstrassProjectivePoint<E> {}

impl<E: IsShortWeierstrass> FromAffine<E::BaseField> for ShortWeierstrassProjectivePoint<E> {
    fn from_affine(
        x: FieldElement<E::BaseField>,
        y: FieldElement<E::BaseField>,
    ) -> Result<Self, EllipticCurveError> {
        let coordinates = [x, y, FieldElement::one()];
        ShortWeierstrassProjectivePoint::new(coordinates)
    }
}

impl<E: IsShortWeierstrass> IsGroup for ShortWeierstrassProjectivePoint<E> {
    /// The point at infinity.
    fn neutral_element() -> Self {
        // SAFETY:
        // - `(0, 1, 0)` is **mathematically valid** as the neutral element.
        // - `unwrap()` is safe because this is **a known valid point**.
        Self::new([
            FieldElement::zero(),
            FieldElement::one(),
            FieldElement::zero(),
        ])
        .unwrap()
    }

    fn is_neutral_element(&self) -> bool {
        let pz = self.z();
        pz == &FieldElement::zero()
    }

    /// Computes the addition of `self` and `other`.
    /// Taken from "Moonmath" (Algorithm 7, page 89)
    fn operate_with(&self, other: &Self) -> Self {
        if other.is_neutral_element() {
            self.clone()
        } else if self.is_neutral_element() {
            other.clone()
        } else {
            let [px, py, pz] = self.coordinates();
            let [qx, qy, qz] = other.coordinates();
            let u1 = qy * pz;
            let u2 = py * qz;
            let v1 = qx * pz;
            let v2 = px * qz;
            if v1 == v2 {
                if u1 != u2 || *py == FieldElement::zero() {
                    Self::neutral_element()
                } else {
                    self.double()
                }
            } else {
                let u = u1 - &u2;
                let v = v1 - &v2;
                let w = pz * qz;

                let u_square = &u * &u;
                let v_square = &v * &v;
                let v_cube = &v * &v_square;
                let v_square_v2 = &v_square * &v2;

                let a = &u_square * &w - &v_cube - (&v_square_v2 + &v_square_v2);

                let xp = &v * &a;
                let yp = u * (&v_square_v2 - a) - &v_cube * u2;
                let zp = &v_cube * w;

                debug_assert_eq!(
                    E::defining_equation_projective(&xp, &yp, &zp),
                    FieldElement::<E::BaseField>::zero()
                );
                // SAFETY: The values `x_p, y_p, z_p` are computed correctly to be on the curve.
                // The assertion above verifies that the resulting point is valid.
                Self::new([xp, yp, zp]).unwrap()
            }
        }
    }

    /// Returns the additive inverse of the projective point `p`
    fn neg(&self) -> Self {
        let [px, py, pz] = self.coordinates();
        // SAFETY:
        // - Negating `y` maintains the curve structure.
        // - `unwraps()` is safe because negation **is always valid**.
        Self::new([px.clone(), -py, pz.clone()]).unwrap()
    }
}

#[derive(PartialEq)]
pub enum PointFormat {
    Projective,
    Uncompressed,
    // Compressed,
}

#[derive(PartialEq)]
/// Describes the endianess of the internal types of the types
/// For example, in a field made with limbs of u64
/// this is the endianess of those u64
pub enum Endianness {
    BigEndian,
    LittleEndian,
}

impl<E> ShortWeierstrassProjectivePoint<E>
where
    E: IsShortWeierstrass,
    FieldElement<E::BaseField>: ByteConversion,
{
    /// Serialize the points in the given format
    #[cfg(feature = "alloc")]
    pub fn serialize(&self, point_format: PointFormat, endianness: Endianness) -> Vec<u8> {
        // TODO: Add more compact serialization formats
        // Uncompressed affine / Compressed

        let mut bytes: Vec<u8> = Vec::new();
        let x_bytes: Vec<u8>;
        let y_bytes: Vec<u8>;
        let z_bytes: Vec<u8>;

        match point_format {
            PointFormat::Projective => {
                let [x, y, z] = self.coordinates();
                if endianness == Endianness::BigEndian {
                    x_bytes = x.to_bytes_be();
                    y_bytes = y.to_bytes_be();
                    z_bytes = z.to_bytes_be();
                } else {
                    x_bytes = x.to_bytes_le();
                    y_bytes = y.to_bytes_le();
                    z_bytes = z.to_bytes_le();
                }
                bytes.extend(&x_bytes);
                bytes.extend(&y_bytes);
                bytes.extend(&z_bytes);
            }
            PointFormat::Uncompressed => {
                let affine_representation = self.to_affine();
                let [x, y, _z] = affine_representation.coordinates();
                if endianness == Endianness::BigEndian {
                    x_bytes = x.to_bytes_be();
                    y_bytes = y.to_bytes_be();
                } else {
                    x_bytes = x.to_bytes_le();
                    y_bytes = y.to_bytes_le();
                }
                bytes.extend(&x_bytes);
                bytes.extend(&y_bytes);
            }
        }
        bytes
    }

    pub fn deserialize(
        bytes: &[u8],
        point_format: PointFormat,
        endianness: Endianness,
    ) -> Result<Self, DeserializationError> {
        match point_format {
            PointFormat::Projective => {
                if bytes.len() % 3 != 0 {
                    return Err(DeserializationError::InvalidAmountOfBytes);
                }

                let len = bytes.len() / 3;
                let x: FieldElement<E::BaseField>;
                let y: FieldElement<E::BaseField>;
                let z: FieldElement<E::BaseField>;

                if endianness == Endianness::BigEndian {
                    x = ByteConversion::from_bytes_be(&bytes[..len])?;
                    y = ByteConversion::from_bytes_be(&bytes[len..len * 2])?;
                    z = ByteConversion::from_bytes_be(&bytes[len * 2..])?;
                } else {
                    x = ByteConversion::from_bytes_le(&bytes[..len])?;
                    y = ByteConversion::from_bytes_le(&bytes[len..len * 2])?;
                    z = ByteConversion::from_bytes_le(&bytes[len * 2..])?;
                }

<<<<<<< HEAD
                if z == FieldElement::zero() {
                    let point = Self::new([x, y, z]);
                    if point.is_neutral_element() {
                        Ok(point)
                    } else {
                        Err(DeserializationError::FieldFromBytesError)
                    }
                } else if E::defining_equation(unsafe { &(&x / &z).unwrap_unchecked() }, unsafe {
                    &(&y / &z).unwrap_unchecked()
                }) == FieldElement::zero()
                {
                    Ok(Self::new([x, y, z]))
                } else {
                    Err(DeserializationError::FieldFromBytesError)
                }
=======
                let point =
                    Self::new([x, y, z]).map_err(|_| DeserializationError::FieldFromBytesError)?;
                Ok(point)
>>>>>>> 7e94a190
            }
            PointFormat::Uncompressed => {
                if bytes.len() % 2 != 0 {
                    return Err(DeserializationError::InvalidAmountOfBytes);
                }

                let len = bytes.len() / 2;
                let x: FieldElement<E::BaseField>;
                let y: FieldElement<E::BaseField>;

                if endianness == Endianness::BigEndian {
                    x = ByteConversion::from_bytes_be(&bytes[..len])?;
                    y = ByteConversion::from_bytes_be(&bytes[len..])?;
                } else {
                    x = ByteConversion::from_bytes_le(&bytes[..len])?;
                    y = ByteConversion::from_bytes_le(&bytes[len..])?;
                }

                let z = FieldElement::<E::BaseField>::one();
                let point =
                    Self::new([x, y, z]).map_err(|_| DeserializationError::FieldFromBytesError)?;
                Ok(point)
            }
        }
    }
}

#[cfg(feature = "alloc")]
impl<E> AsBytes for ShortWeierstrassProjectivePoint<E>
where
    E: IsShortWeierstrass,
    FieldElement<E::BaseField>: ByteConversion,
{
    fn as_bytes(&self) -> alloc::vec::Vec<u8> {
        self.serialize(PointFormat::Projective, Endianness::LittleEndian)
    }
}

#[cfg(feature = "alloc")]
impl<E> From<ShortWeierstrassProjectivePoint<E>> for alloc::vec::Vec<u8>
where
    E: IsShortWeierstrass,
    FieldElement<E::BaseField>: ByteConversion,
{
    fn from(value: ShortWeierstrassProjectivePoint<E>) -> Self {
        value.as_bytes()
    }
}

impl<E> Deserializable for ShortWeierstrassProjectivePoint<E>
where
    E: IsShortWeierstrass,
    FieldElement<E::BaseField>: ByteConversion,
{
    fn deserialize(bytes: &[u8]) -> Result<Self, DeserializationError>
    where
        Self: Sized,
    {
        Self::deserialize(bytes, PointFormat::Projective, Endianness::LittleEndian)
    }
}

#[derive(Clone, Debug)]
pub struct ShortWeierstrassJacobianPoint<E: IsEllipticCurve>(pub JacobianPoint<E>);

impl<E: IsShortWeierstrass> ShortWeierstrassJacobianPoint<E> {
    /// Creates an elliptic curve point giving the jacobian [x: y: z] coordinates.
    pub fn new(value: [FieldElement<E::BaseField>; 3]) -> Result<Self, EllipticCurveError> {
        let (x, y, z) = (&value[0], &value[1], &value[2]);

        if z != &FieldElement::<E::BaseField>::zero()
            && E::defining_equation_jacobian(x, y, z) == FieldElement::<E::BaseField>::zero()
        {
            Ok(Self(JacobianPoint::new(value)))
        // The point at infinity is (1, 1, 0)
        // We convert every (x, x, 0) into the infinity.
        } else if z == &FieldElement::<E::BaseField>::zero() && x == y {
            Ok(Self(JacobianPoint::new([
                FieldElement::<E::BaseField>::one(),
                FieldElement::<E::BaseField>::one(),
                FieldElement::<E::BaseField>::zero(),
            ])))
        } else {
            Err(EllipticCurveError::InvalidPoint)
        }
    }

    /// Returns the `x` coordinate of the point.
    pub fn x(&self) -> &FieldElement<E::BaseField> {
        self.0.x()
    }

    /// Returns the `y` coordinate of the point.
    pub fn y(&self) -> &FieldElement<E::BaseField> {
        self.0.y()
    }

    /// Returns the `z` coordinate of the point.
    pub fn z(&self) -> &FieldElement<E::BaseField> {
        self.0.z()
    }

    /// Returns a tuple [x, y, z] with the coordinates of the point.
    pub fn coordinates(&self) -> &[FieldElement<E::BaseField>; 3] {
        self.0.coordinates()
    }

    /// Creates the same point in affine coordinates. That is,
    /// returns [x / z^2: y / z^3: 1] where `self` is [x: y: z].
    /// Panics if `self` is the point at infinity.
    pub fn to_affine(&self) -> Self {
        Self(self.0.to_affine())
    }

    pub fn double(&self) -> Self {
        if self.is_neutral_element() {
            return self.clone();
        }
        let [x1, y1, z1] = self.coordinates();
        //http://www.hyperelliptic.org/EFD/g1p/data/shortw/jacobian-0/doubling/dbl-2009-l

        if E::a() == FieldElement::zero() {
            let a = x1.square(); // A = x1^2
            let b = y1.square(); // B = y1^2
            let c = b.square(); // C = B^2
            let x1_plus_b = x1 + &b; // (X1 + B)
            let x1_plus_b_square = x1_plus_b.square(); // (X1 + B)^2
            let d = (&x1_plus_b_square - &a - &c).double(); // D = 2 * ((X1 + B)^2 - A - C)
            let e = &a.double() + &a; // E = 3 * A
            let f = e.square(); // F = E^2
            let x3 = &f - &d.double(); // X3 = F - 2 * D
            let y3 = &e * (&d - &x3) - &c.double().double().double(); // Y3 = E * (D - X3) - 8 * C
            let z3 = (y1 * z1).double(); // Z3 = 2 * Y1 * Z1

            debug_assert_eq!(
                E::defining_equation_jacobian(&x3, &y3, &z3),
                FieldElement::<E::BaseField>::zero()
            );
            // SAFETY: The values `x_3, y_3, z_3` are computed correctly to be on the curve.
            // The assertion above verifies that the resulting point is valid.
            Self::new([x3, y3, z3]).unwrap()
        } else {
            // http://www.hyperelliptic.org/EFD/g1p/data/shortw/jacobian-0/doubling/dbl-2009-alnr
            // http://www.hyperelliptic.org/EFD/g1p/auto-shortw-jacobian-0.html#doubling-dbl-2009-l
            let xx = x1.square(); // XX = X1^2
            let yy = y1.square(); // YY = Y1^2
            let yyyy = yy.square(); // YYYY = YY^2
            let zz = z1.square(); // ZZ = Z1^2
            let s = ((x1 + &yy).square() - &xx - &yyyy).double(); // S = 2 * ((X1 + YY)^2 - XX - YYYY)
            let m = &xx.double() + &xx + &E::a() * &zz.square(); // M = 3 * XX + a * ZZ^2
            let x3 = m.square() - &s.double(); // X3 = M^2 - 2 * S
            let y3 = m * (&s - &x3) - &yyyy.double().double().double(); // Y3 = M * (S - X3) - 8 * YYYY
            let z3 = (y1 + z1).square() - &yy - &zz; // Z3 = (Y1 + Z1)^2 - YY - ZZ

            debug_assert_eq!(
                E::defining_equation_jacobian(&x3, &y3, &z3),
                FieldElement::<E::BaseField>::zero()
            );
            // SAFETY: The values `x_3, y_3, z_3` are computed correctly to be on the curve.
            // The assertion above verifies that the resulting point is valid.
            Self::new([x3, y3, z3]).unwrap()
        }
    }

    pub fn operate_with_affine(&self, other: &Self) -> Self {
        let [x1, y1, z1] = self.coordinates();
        let [x2, y2, _z2] = other.coordinates();

        if self.is_neutral_element() {
            return other.clone();
        }
        if other.is_neutral_element() {
            return self.clone();
        }

        let z1z1 = z1.square();
        let u1 = x1;
        let u2 = x2 * &z1z1;
        let s1 = y1;
        let s2 = y2 * z1 * &z1z1;

        if *u1 == u2 {
            if *s1 == s2 {
                self.double() // Is the same point
            } else {
                Self::neutral_element() // P + (-P) = 0
            }
        } else {
            let h = &u2 - u1;
            let hh = h.square();
            let hhh = &h * &hh;
            let r = &s2 - s1;
            let v = u1 * &hh;
            let x3 = r.square() - (&hhh + &v + &v);
            let y3 = r * (&v - &x3) - s1 * &hhh;
            let z3 = z1 * &h;

            debug_assert_eq!(
                E::defining_equation_jacobian(&x3, &y3, &z3),
                FieldElement::<E::BaseField>::zero()
            );
            // SAFETY: The values `x_3, y_3, z_3` are computed correctly to be on the curve.
            // The assertion above verifies that the resulting point is valid.
            Self::new([x3, y3, z3]).unwrap()
        }
    }
}

impl<E: IsEllipticCurve> PartialEq for ShortWeierstrassJacobianPoint<E> {
    fn eq(&self, other: &Self) -> bool {
        self.0 == other.0
    }
}

impl<E: IsEllipticCurve> Eq for ShortWeierstrassJacobianPoint<E> {}

impl<E: IsShortWeierstrass> FromAffine<E::BaseField> for ShortWeierstrassJacobianPoint<E> {
    fn from_affine(
        x: FieldElement<E::BaseField>,
        y: FieldElement<E::BaseField>,
    ) -> Result<Self, EllipticCurveError> {
        let coordinates = [x, y, FieldElement::one()];
        ShortWeierstrassJacobianPoint::new(coordinates)
    }
}

impl<E: IsShortWeierstrass> IsGroup for ShortWeierstrassJacobianPoint<E> {
    /// The point at infinity.
    fn neutral_element() -> Self {
        // SAFETY:
        // - `(1, 1, 0)` is **mathematically valid** as the neutral element.
        // - `unwrap()` is safe because this is **a known valid point**.

        Self::new([
            FieldElement::one(),
            FieldElement::one(),
            FieldElement::zero(),
        ])
        .unwrap()
    }

    fn is_neutral_element(&self) -> bool {
        let pz = self.z();
        pz == &FieldElement::zero()
    }

    /// Computes the addition of `self` and `other`.
    /// https://github.com/mratsim/constantine/blob/65147ed815d96fa94a05d307c1d9980877b7d0e8/constantine/math/elliptic/ec_shortweierstrass_jacobian.md
    fn operate_with(&self, other: &Self) -> Self {
        if self.is_neutral_element() {
            return other.clone();
        }

        if other.is_neutral_element() {
            return self.clone();
        }

        let [x1, y1, z1] = self.coordinates();
        let [x2, y2, z2] = other.coordinates();

        let z1_sq = z1.square(); // Z1^2
        let z2_sq = z2.square(); // Z2^2

        let u1 = x1 * &z2_sq; // U1 = X1 * Z2^2
        let u2 = x2 * &z1_sq; // U2 = X2 * Z1^2

        let z1_cu = z1 * &z1_sq; // Z1^3
        let z2_cu = z2 * &z2_sq; // Z2^3

        let s1 = y1 * &z2_cu; // S1 = Y1 * Z2^3
        let s2 = y2 * &z1_cu; // S2 = Y2 * Z1^3

        if u1 == u2 {
            if s1 == s2 {
                return self.double(); // P + P = 2P
            } else {
                return Self::neutral_element(); // P + (-P) = 0
            }
        }
        // H = U2 - U1
        let h = u2 - &u1;
        // I = (2 * H)^2
        let i = h.double().square();
        // J = H * I
        let j = -(&h * &i);

        // R = 2 * (S2 - S1)
        let r = (s2 - &s1).double();

        // V = U1 * I
        let v = u1 * &i;

        // X3 = R^2 + J - 2 * V
        let x3 = r.square() + &j - v.double();

        // Y3 = R * (V - X3) + 2 * S1 * J
        let y3 = r * (v - &x3) + (s1 * &j.double());

        // Z3 = 2 * Z1 * Z2 * H
        let z3 = z1 * z2;
        let z3 = z3.double() * h;

        debug_assert_eq!(
            E::defining_equation_jacobian(&x3, &y3, &z3),
            FieldElement::<E::BaseField>::zero()
        );
        // SAFETY: The values `x_3, y_3, z_3` are computed correctly to be on the curve.
        // The assertion above verifies that the resulting point is valid.
        Self::new([x3, y3, z3]).unwrap()
    }

    /// Returns the additive inverse of the jacobian point `p`
    fn neg(&self) -> Self {
        let [x, y, z] = self.coordinates();
        // SAFETY:
        // - The negation formula for Short Weierstrass curves is well-defined.
        // - The result remains a valid curve point.
        Self::new([x.clone(), -y, z.clone()]).unwrap()
    }
}

#[cfg(test)]
mod tests {
    use super::*;
    use crate::elliptic_curve::short_weierstrass::curves::bls12_381::curve::BLS12381Curve;

    use crate::elliptic_curve::short_weierstrass::curves::bls12_381::curve::{
        CURVE_COFACTOR, SUBGROUP_ORDER,
    };
    #[cfg(feature = "alloc")]
    use crate::{
        elliptic_curve::short_weierstrass::curves::bls12_381::field_extension::BLS12381PrimeField,
        field::element::FieldElement,
    };

    #[cfg(feature = "alloc")]
    #[allow(clippy::upper_case_acronyms)]
    type FEE = FieldElement<BLS12381PrimeField>;

    #[cfg(feature = "alloc")]
    fn point() -> ShortWeierstrassProjectivePoint<BLS12381Curve> {
        let x = FEE::new_base("36bb494facde72d0da5c770c4b16d9b2d45cfdc27604a25a1a80b020798e5b0dbd4c6d939a8f8820f042a29ce552ee5");
        let y = FEE::new_base("7acf6e49cc000ff53b06ee1d27056734019c0a1edfa16684da41ebb0c56750f73bc1b0eae4c6c241808a5e485af0ba0");
        BLS12381Curve::create_point_from_affine(x, y).unwrap()
    }

    #[cfg(feature = "alloc")]
    #[test]
    fn operate_with_works_jacobian() {
        let x = FEE::new_base("36bb494facde72d0da5c770c4b16d9b2d45cfdc27604a25a1a80b020798e5b0dbd4c6d939a8f8820f042a29ce552ee5");
        let y = FEE::new_base("7acf6e49cc000ff53b06ee1d27056734019c0a1edfa16684da41ebb0c56750f73bc1b0eae4c6c241808a5e485af0ba0");
        let p = ShortWeierstrassJacobianPoint::<BLS12381Curve>::from_affine(x, y).unwrap();

        assert_eq!(p.operate_with(&p), p.double());
    }

    #[cfg(feature = "alloc")]
    #[test]
    fn operate_with_self_works_jacobian() {
        let x = FEE::new_base("36bb494facde72d0da5c770c4b16d9b2d45cfdc27604a25a1a80b020798e5b0dbd4c6d939a8f8820f042a29ce552ee5");
        let y = FEE::new_base("7acf6e49cc000ff53b06ee1d27056734019c0a1edfa16684da41ebb0c56750f73bc1b0eae4c6c241808a5e485af0ba0");
        let p = ShortWeierstrassJacobianPoint::<BLS12381Curve>::from_affine(x, y).unwrap();

        assert_eq!(
            p.operate_with_self(5_u16),
            p.double().double().operate_with(&p)
        );
    }
    #[cfg(feature = "alloc")]
    #[test]
    fn byte_conversion_from_and_to_be_projective() {
        let expected_point = point();
        let bytes_be = expected_point.serialize(PointFormat::Projective, Endianness::BigEndian);

        let result = ShortWeierstrassProjectivePoint::deserialize(
            &bytes_be,
            PointFormat::Projective,
            Endianness::BigEndian,
        );
        assert_eq!(expected_point, result.unwrap());
    }

    #[cfg(feature = "alloc")]
    #[test]
    fn byte_conversion_from_and_to_be_uncompressed() {
        let expected_point = point();
        let bytes_be = expected_point.serialize(PointFormat::Uncompressed, Endianness::BigEndian);
        let result = ShortWeierstrassProjectivePoint::deserialize(
            &bytes_be,
            PointFormat::Uncompressed,
            Endianness::BigEndian,
        );
        assert_eq!(expected_point, result.unwrap());
    }

    #[cfg(feature = "alloc")]
    #[test]
    fn byte_conversion_from_and_to_le_projective() {
        let expected_point = point();
        let bytes_be = expected_point.serialize(PointFormat::Projective, Endianness::LittleEndian);

        let result = ShortWeierstrassProjectivePoint::deserialize(
            &bytes_be,
            PointFormat::Projective,
            Endianness::LittleEndian,
        );
        assert_eq!(expected_point, result.unwrap());
    }

    #[cfg(feature = "alloc")]
    #[test]
    fn byte_conversion_from_and_to_le_uncompressed() {
        let expected_point = point();
        let bytes_be =
            expected_point.serialize(PointFormat::Uncompressed, Endianness::LittleEndian);

        let result = ShortWeierstrassProjectivePoint::deserialize(
            &bytes_be,
            PointFormat::Uncompressed,
            Endianness::LittleEndian,
        );
        assert_eq!(expected_point, result.unwrap());
    }

    #[cfg(feature = "alloc")]
    #[test]
    fn byte_conversion_from_and_to_with_mixed_le_and_be_does_not_work_projective() {
        let bytes = point().serialize(PointFormat::Projective, Endianness::LittleEndian);

        let result = ShortWeierstrassProjectivePoint::<BLS12381Curve>::deserialize(
            &bytes,
            PointFormat::Projective,
            Endianness::BigEndian,
        );

        assert_eq!(
            result.unwrap_err(),
            DeserializationError::FieldFromBytesError
        );
    }

    #[cfg(feature = "alloc")]
    #[test]
    fn byte_conversion_from_and_to_with_mixed_le_and_be_does_not_work_uncompressed() {
        let bytes = point().serialize(PointFormat::Uncompressed, Endianness::LittleEndian);

        let result = ShortWeierstrassProjectivePoint::<BLS12381Curve>::deserialize(
            &bytes,
            PointFormat::Uncompressed,
            Endianness::BigEndian,
        );

        assert_eq!(
            result.unwrap_err(),
            DeserializationError::FieldFromBytesError
        );
    }

    #[cfg(feature = "alloc")]
    #[test]
    fn byte_conversion_from_and_to_with_mixed_be_and_le_does_not_work_projective() {
        let bytes = point().serialize(PointFormat::Projective, Endianness::BigEndian);

        let result = ShortWeierstrassProjectivePoint::<BLS12381Curve>::deserialize(
            &bytes,
            PointFormat::Projective,
            Endianness::LittleEndian,
        );

        assert_eq!(
            result.unwrap_err(),
            DeserializationError::FieldFromBytesError
        );
    }

    #[cfg(feature = "alloc")]
    #[test]
    fn byte_conversion_from_and_to_with_mixed_be_and_le_does_not_work_uncompressed() {
        let bytes = point().serialize(PointFormat::Uncompressed, Endianness::BigEndian);

        let result = ShortWeierstrassProjectivePoint::<BLS12381Curve>::deserialize(
            &bytes,
            PointFormat::Uncompressed,
            Endianness::LittleEndian,
        );

        assert_eq!(
            result.unwrap_err(),
            DeserializationError::FieldFromBytesError
        );
    }

    #[test]
    fn cannot_create_point_from_wrong_number_of_bytes_le_projective() {
        let bytes = &[0_u8; 13];

        let result = ShortWeierstrassProjectivePoint::<BLS12381Curve>::deserialize(
            bytes,
            PointFormat::Projective,
            Endianness::LittleEndian,
        );

        assert_eq!(
            result.unwrap_err(),
            DeserializationError::InvalidAmountOfBytes
        );
    }

    #[test]
    fn cannot_create_point_from_wrong_number_of_bytes_le_uncompressed() {
        let bytes = &[0_u8; 13];

        let result = ShortWeierstrassProjectivePoint::<BLS12381Curve>::deserialize(
            bytes,
            PointFormat::Uncompressed,
            Endianness::LittleEndian,
        );

        assert_eq!(
            result.unwrap_err(),
            DeserializationError::InvalidAmountOfBytes
        );
    }

    #[test]
    fn cannot_create_point_from_wrong_number_of_bytes_be_projective() {
        let bytes = &[0_u8; 13];

        let result = ShortWeierstrassProjectivePoint::<BLS12381Curve>::deserialize(
            bytes,
            PointFormat::Projective,
            Endianness::BigEndian,
        );

        assert_eq!(
            result.unwrap_err(),
            DeserializationError::InvalidAmountOfBytes
        );
    }

    #[test]
    fn cannot_create_point_from_wrong_number_of_bytes_be_uncompressed() {
        let bytes = &[0_u8; 13];

        let result = ShortWeierstrassProjectivePoint::<BLS12381Curve>::deserialize(
            bytes,
            PointFormat::Uncompressed,
            Endianness::BigEndian,
        );

        assert_eq!(
            result.unwrap_err(),
            DeserializationError::InvalidAmountOfBytes
        );
    }

    #[test]
    fn test_jacobian_vs_projective_operation() {
        let x = FEE::new_base("36bb494facde72d0da5c770c4b16d9b2d45cfdc27604a25a1a80b020798e5b0dbd4c6d939a8f8820f042a29ce552ee5");
        let y = FEE::new_base("7acf6e49cc000ff53b06ee1d27056734019c0a1edfa16684da41ebb0c56750f73bc1b0eae4c6c241808a5e485af0ba0");

        let p = ShortWeierstrassJacobianPoint::<BLS12381Curve>::from_affine(x.clone(), y.clone())
            .unwrap();
        let q = ShortWeierstrassProjectivePoint::<BLS12381Curve>::from_affine(x, y).unwrap();

        let sum_jacobian = p.operate_with_self(7_u16);
        let sum_projective = q.operate_with_self(7_u16);

        // Convert the result to affine coordinates
        let sum_jacobian_affine = sum_jacobian.to_affine();
        let [x_j, y_j, _] = sum_jacobian_affine.coordinates();

        // Convert the result to affine coordinates
        let binding = sum_projective.to_affine();
        let [x_p, y_p, _] = binding.coordinates();

        assert_eq!(x_j, x_p, "x coordintates do not match");
        assert_eq!(y_j, y_p, "y coordinates do not match");
    }

    #[test]
    fn test_multiplication_by_order_projective() {
        let x = FEE::new_base("36bb494facde72d0da5c770c4b16d9b2d45cfdc27604a25a1a80b020798e5b0dbd4c6d939a8f8820f042a29ce552ee5");
        let y = FEE::new_base("7acf6e49cc000ff53b06ee1d27056734019c0a1edfa16684da41ebb0c56750f73bc1b0eae4c6c241808a5e485af0ba0");

        let p = ShortWeierstrassProjectivePoint::<BLS12381Curve>::from_affine(x.clone(), y.clone())
            .unwrap();

        let g = p
            .operate_with_self(SUBGROUP_ORDER)
            .operate_with_self(CURVE_COFACTOR);

        assert!(
            g.is_neutral_element(),
            "Multiplication by order should result in the neutral element"
        );
    }

    #[test]
    fn test_multiplication_by_order_jacobian() {
        let x = FEE::new_base("36bb494facde72d0da5c770c4b16d9b2d45cfdc27604a25a1a80b020798e5b0dbd4c6d939a8f8820f042a29ce552ee5");
        let y = FEE::new_base("7acf6e49cc000ff53b06ee1d27056734019c0a1edfa16684da41ebb0c56750f73bc1b0eae4c6c241808a5e485af0ba0");

        let p = ShortWeierstrassJacobianPoint::<BLS12381Curve>::from_affine(x.clone(), y.clone())
            .unwrap();
        let g = p
            .operate_with_self(SUBGROUP_ORDER)
            .operate_with_self(CURVE_COFACTOR);

        assert!(
            g.is_neutral_element(),
            "Multiplication by order should result in the neutral element"
        );
    }
}<|MERGE_RESOLUTION|>--- conflicted
+++ resolved
@@ -347,7 +347,6 @@
                     z = ByteConversion::from_bytes_le(&bytes[len * 2..])?;
                 }
 
-<<<<<<< HEAD
                 if z == FieldElement::zero() {
                     let point = Self::new([x, y, z]);
                     if point.is_neutral_element() {
@@ -363,11 +362,7 @@
                 } else {
                     Err(DeserializationError::FieldFromBytesError)
                 }
-=======
-                let point =
-                    Self::new([x, y, z]).map_err(|_| DeserializationError::FieldFromBytesError)?;
-                Ok(point)
->>>>>>> 7e94a190
+
             }
             PointFormat::Uncompressed => {
                 if bytes.len() % 2 != 0 {
