use crate::{
    cyclic_group::IsGroup,
    elliptic_curve::{
        point::ProjectivePoint,
        traits::{EllipticCurveError, FromAffine, IsEllipticCurve},
    },
    errors::ByteConversionError,
    field::element::FieldElement,
    traits::ByteConversion,
};

use super::traits::IsShortWeierstrass;

#[derive(Clone, Debug)]
pub struct ShortWeierstrassProjectivePoint<E: IsEllipticCurve>(ProjectivePoint<E>);

impl<E: IsEllipticCurve> ShortWeierstrassProjectivePoint<E> {
    /// Creates an elliptic curve point giving the projective [x: y: z] coordinates.
    pub fn new(value: [FieldElement<E::BaseField>; 3]) -> Self {
        Self(ProjectivePoint::new(value))
    }

    /// Returns the `x` coordinate of the point.
    pub fn x(&self) -> &FieldElement<E::BaseField> {
        self.0.x()
    }

    /// Returns the `y` coordinate of the point.
    pub fn y(&self) -> &FieldElement<E::BaseField> {
        self.0.y()
    }

    /// Returns the `z` coordinate of the point.
    pub fn z(&self) -> &FieldElement<E::BaseField> {
        self.0.z()
    }

    /// Returns a tuple [x, y, z] with the coordinates of the point.
    pub fn coordinates(&self) -> &[FieldElement<E::BaseField>; 3] {
        self.0.coordinates()
    }

    /// Creates the same point in affine coordinates. That is,
    /// returns [x / z: y / z: 1] where `self` is [x: y: z].
    /// Panics if `self` is the point at infinity.
    pub fn to_affine(&self) -> Self {
        Self(self.0.to_affine())
    }
}

impl<E: IsEllipticCurve> PartialEq for ShortWeierstrassProjectivePoint<E> {
    fn eq(&self, other: &Self) -> bool {
        self.0 == other.0
    }
}

impl<E: IsEllipticCurve> Eq for ShortWeierstrassProjectivePoint<E> {}

impl<E: IsShortWeierstrass> FromAffine<E::BaseField> for ShortWeierstrassProjectivePoint<E> {
    fn from_affine(
        x: FieldElement<E::BaseField>,
        y: FieldElement<E::BaseField>,
    ) -> Result<Self, crate::elliptic_curve::traits::EllipticCurveError> {
        if E::defining_equation(&x, &y) != FieldElement::zero() {
            Err(EllipticCurveError::InvalidPoint)
        } else {
            let coordinates = [x, y, FieldElement::one()];
            Ok(ShortWeierstrassProjectivePoint::new(coordinates))
        }
    }
}

impl<E: IsShortWeierstrass> IsGroup for ShortWeierstrassProjectivePoint<E> {
    /// The point at infinity.
    fn neutral_element() -> Self {
        Self::new([
            FieldElement::zero(),
            FieldElement::one(),
            FieldElement::zero(),
        ])
    }

    /// Computes the addition of `self` and `other`.
    /// Taken from "Moonmath" (Algorithm 7, page 89)
    fn operate_with(&self, other: &Self) -> Self {
        let [px, py, pz] = self.coordinates();
        let [qx, qy, qz] = other.coordinates();
        if other.is_neutral_element() {
            self.clone()
        } else if self.is_neutral_element() {
            other.clone()
        } else {
            let u1 = qy * pz;
            let u2 = py * qz;
            let v1 = qx * pz;
            let v2 = px * qz;
            if v1 == v2 {
                if u1 != u2 || *py == FieldElement::zero() {
                    Self::neutral_element()
                } else {
                    let w = E::a() * pz.pow(2_u16) + FieldElement::from(3) * px.pow(2_u16);
                    let s = py * pz;
                    let b = px * py * &s;
                    let h = w.pow(2_u16) - FieldElement::from(8) * &b;
                    let xp = FieldElement::from(2) * &h * &s;
                    let yp = w * (FieldElement::from(4) * &b - &h)
                        - FieldElement::from(8) * py.pow(2_u16) * s.pow(2_u16);
                    let zp = FieldElement::from(8) * s.pow(3_u16);
                    Self::new([xp, yp, zp])
                }
            } else {
                let u = u1 - &u2;
                let v = v1 - &v2;
                let w = pz * qz;
                let a =
                    u.pow(2_u16) * &w - v.pow(3_u16) - FieldElement::from(2) * v.pow(2_u16) * &v2;
                let xp = &v * &a;
                let yp = u * (v.pow(2_u16) * v2 - a) - v.pow(3_u16) * u2;
                let zp = v.pow(3_u16) * w;
                Self::new([xp, yp, zp])
            }
        }
    }

    /// Returns the additive inverse of the projective point `p`
    fn neg(&self) -> Self {
        let [px, py, pz] = self.coordinates();
        Self::new([px.clone(), -py, pz.clone()])
    }
}

impl<E> ByteConversion for ShortWeierstrassProjectivePoint<E>
where
    E: IsShortWeierstrass,
    FieldElement<E::BaseField>: ByteConversion,
{
    fn to_bytes_be(&self) -> Vec<u8> {
        // TODO: these can be more efficient.
        // E.g: Store the x value, the bit to indicate y.
        let [x, y, z] = self.coordinates();
        let mut x_bytes = x.to_bytes_be();
        let mut y_bytes = y.to_bytes_be();
        let mut z_bytes = z.to_bytes_be();
        x_bytes.append(&mut y_bytes);
        x_bytes.append(&mut z_bytes);
        x_bytes
    }

    fn to_bytes_le(&self) -> Vec<u8> {
        let [x, y, z] = self.coordinates();
        let mut x_bytes = x.to_bytes_le();
        let mut y_bytes = y.to_bytes_le();
        let mut z_bytes = z.to_bytes_le();
        x_bytes.append(&mut y_bytes);
        x_bytes.append(&mut z_bytes);
        x_bytes
    }

    fn from_bytes_be(bytes: &[u8]) -> Result<Self, crate::errors::ByteConversionError> {
        if bytes.len() % 3 != 0 {
            Err(ByteConversionError::FromBEBytesError)
        } else {
            let len = bytes.len() / 3;
<<<<<<< HEAD
            let x = FieldElement::<E::BaseField>::from_bytes_be(&bytes[..len])?;
            let y = FieldElement::<E::BaseField>::from_bytes_be(&bytes[len..len * 2])?;
            let z = FieldElement::<E::BaseField>::from_bytes_be(&bytes[len * 2..])?;
            Ok(Self::new([x, y, z]))
=======
            let x = FieldElement::from_bytes_be(&bytes[..len])?;
            let y = FieldElement::from_bytes_be(&bytes[len..len * 2])?;
            let z = FieldElement::from_bytes_be(&bytes[len * 2..])?;
            if z == FieldElement::zero() {
                let point = Self::new([x, y, z]);
                if point.is_neutral_element() {
                    Ok(point)
                } else {
                    Err(ByteConversionError::FromBEBytesError)
                }
            } else if E::defining_equation(&(&x / &z), &(&y / &z)) == FieldElement::zero() {
                Ok(Self::new([x, y, z]))
            } else {
                Err(ByteConversionError::FromBEBytesError)
            }
>>>>>>> 0cafbffb
        }
    }

    fn from_bytes_le(bytes: &[u8]) -> Result<Self, crate::errors::ByteConversionError> {
        if bytes.len() % 3 != 0 {
            Err(ByteConversionError::FromLEBytesError)
        } else {
            let len = bytes.len() / 3;
<<<<<<< HEAD
            let x = FieldElement::<E::BaseField>::from_bytes_le(&bytes[..len])?;
            let y = FieldElement::<E::BaseField>::from_bytes_le(&bytes[len..len * 2])?;
            let z = FieldElement::<E::BaseField>::from_bytes_le(&bytes[len * 2..])?;
            Ok(Self::new([x, y, z]))
=======
            let x = FieldElement::from_bytes_le(&bytes[..len])?;
            let y = FieldElement::from_bytes_le(&bytes[len..len * 2])?;
            let z = FieldElement::from_bytes_le(&bytes[len * 2..])?;
            if z == FieldElement::zero() {
                let point = Self::new([x, y, z]);
                if point.is_neutral_element() {
                    Ok(point)
                } else {
                    Err(ByteConversionError::FromLEBytesError)
                }
            } else if E::defining_equation(&(&x / &z), &(&y / &z)) == FieldElement::zero() {
                Ok(Self::new([x, y, z]))
            } else {
                Err(ByteConversionError::FromLEBytesError)
            }
>>>>>>> 0cafbffb
        }
    }
}

#[cfg(test)]
mod tests {
    use super::*;
    use crate::{
        elliptic_curve::short_weierstrass::curves::bls12_381::{
            curve::BLS12381Curve, field_extension::BLS12381PrimeField,
        },
        field::element::FieldElement,
    };

    #[allow(clippy::upper_case_acronyms)]
    type FEE = FieldElement<BLS12381PrimeField>;

    fn point() -> ShortWeierstrassProjectivePoint<BLS12381Curve> {
        let x = FEE::new_base("36bb494facde72d0da5c770c4b16d9b2d45cfdc27604a25a1a80b020798e5b0dbd4c6d939a8f8820f042a29ce552ee5");
        let y = FEE::new_base("7acf6e49cc000ff53b06ee1d27056734019c0a1edfa16684da41ebb0c56750f73bc1b0eae4c6c241808a5e485af0ba0");
        BLS12381Curve::create_point_from_affine(x, y).unwrap()
    }

    #[test]
    fn byte_conversion_from_and_to_be() {
        let expected_point = point();
        let bytes_be = expected_point.to_bytes_be();
        let result = ShortWeierstrassProjectivePoint::from_bytes_be(&bytes_be);
        assert_eq!(expected_point, result.unwrap());
    }

    #[test]
    fn byte_conversion_from_and_to_le() {
        let expected_point = point();
        let bytes_le = expected_point.to_bytes_le();
        let result = ShortWeierstrassProjectivePoint::from_bytes_le(&bytes_le);
        assert_eq!(expected_point, result.unwrap());
    }

    #[test]
    fn byte_conversion_from_and_to_with_mixed_le_and_be_does_not_work() {
        let result =
            ShortWeierstrassProjectivePoint::<BLS12381Curve>::from_bytes_be(&point().to_bytes_le());
        assert_eq!(result.unwrap_err(), ByteConversionError::FromBEBytesError);
    }

    #[test]
    fn byte_conversion_from_and_to_with_mixed_be_and_le_does_not_work() {
        let result =
            ShortWeierstrassProjectivePoint::<BLS12381Curve>::from_bytes_le(&point().to_bytes_be());
        assert_eq!(result.unwrap_err(), ByteConversionError::FromLEBytesError);
    }

    #[test]
    fn cannot_create_point_from_wrong_number_of_bytes_le() {
        let result = ShortWeierstrassProjectivePoint::<BLS12381Curve>::from_bytes_le(&[0_u8; 13]);
        assert_eq!(result.unwrap_err(), ByteConversionError::FromLEBytesError);
    }

    #[test]
    fn cannot_create_point_from_wrong_number_of_bytes_be() {
        let result = ShortWeierstrassProjectivePoint::<BLS12381Curve>::from_bytes_be(&[0_u8; 13]);
        assert_eq!(result.unwrap_err(), ByteConversionError::FromBEBytesError);
    }
}<|MERGE_RESOLUTION|>--- conflicted
+++ resolved
@@ -161,12 +161,6 @@
             Err(ByteConversionError::FromBEBytesError)
         } else {
             let len = bytes.len() / 3;
-<<<<<<< HEAD
-            let x = FieldElement::<E::BaseField>::from_bytes_be(&bytes[..len])?;
-            let y = FieldElement::<E::BaseField>::from_bytes_be(&bytes[len..len * 2])?;
-            let z = FieldElement::<E::BaseField>::from_bytes_be(&bytes[len * 2..])?;
-            Ok(Self::new([x, y, z]))
-=======
             let x = FieldElement::from_bytes_be(&bytes[..len])?;
             let y = FieldElement::from_bytes_be(&bytes[len..len * 2])?;
             let z = FieldElement::from_bytes_be(&bytes[len * 2..])?;
@@ -182,7 +176,6 @@
             } else {
                 Err(ByteConversionError::FromBEBytesError)
             }
->>>>>>> 0cafbffb
         }
     }
 
@@ -191,12 +184,6 @@
             Err(ByteConversionError::FromLEBytesError)
         } else {
             let len = bytes.len() / 3;
-<<<<<<< HEAD
-            let x = FieldElement::<E::BaseField>::from_bytes_le(&bytes[..len])?;
-            let y = FieldElement::<E::BaseField>::from_bytes_le(&bytes[len..len * 2])?;
-            let z = FieldElement::<E::BaseField>::from_bytes_le(&bytes[len * 2..])?;
-            Ok(Self::new([x, y, z]))
-=======
             let x = FieldElement::from_bytes_le(&bytes[..len])?;
             let y = FieldElement::from_bytes_le(&bytes[len..len * 2])?;
             let z = FieldElement::from_bytes_le(&bytes[len * 2..])?;
@@ -212,7 +199,6 @@
             } else {
                 Err(ByteConversionError::FromLEBytesError)
             }
->>>>>>> 0cafbffb
         }
     }
 }
