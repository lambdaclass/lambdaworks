--- conflicted
+++ resolved
@@ -1,14 +1,7 @@
 use criterion::black_box;
-<<<<<<< HEAD
-use u64_utils::rand_field_elements_pair;
-
-mod utils;
-use utils::u64_utils;
-=======
 use utils::u64_utils;
 
 mod utils;
->>>>>>> 309dafbe
 
 #[inline(never)]
 fn fp_add_benchmarks() {
