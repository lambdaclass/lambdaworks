--- conflicted
+++ resolved
@@ -14,12 +14,8 @@
 };
 
 use p3_baby_bear::BabyBear;
-<<<<<<< HEAD
 use p3_field::{Field, PrimeCharacteristicRing};
-=======
 use p3_field::extension::BinomialExtensionField;
-use p3_field::{Field, FieldAlgebra};
->>>>>>> d78d18a2
 
 use rand::random;
 use rand::Rng;
@@ -38,11 +34,6 @@
     }
     result
 }
-<<<<<<< HEAD
-fn random_baby_bear<R: Rng>(rng: &mut R) -> BabyBear {
-    BabyBear::new(rng.gen::<u32>())
-}
-=======
 
 pub fn rand_field_elements_u64(num: usize) -> Vec<(F64, F64)> {
     let mut result = Vec::with_capacity(num);
@@ -93,7 +84,6 @@
     result
 }
 
->>>>>>> d78d18a2
 fn rand_babybear_elements_p3(num: usize) -> Vec<(BabyBear, BabyBear)> {
     let mut rng = rand::thread_rng();
     (0..num)
