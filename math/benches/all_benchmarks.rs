use criterion::{criterion_group, criterion_main, Criterion};

mod benchmarks;

fn run_all_benchmarks(c: &mut Criterion) {
    benchmarks::field::u64_benchmark(c);
<<<<<<< HEAD
    benchmarks::fft::ntt_benchmark(c);
=======
    benchmarks::fft::fft_benchmark(c);
    benchmarks::fft::inverse_fft_benchmark(c);
>>>>>>> 3c681a3f
}

criterion_group!(benches, run_all_benchmarks);
criterion_main!(benches);<|MERGE_RESOLUTION|>--- conflicted
+++ resolved
@@ -4,12 +4,7 @@
 
 fn run_all_benchmarks(c: &mut Criterion) {
     benchmarks::field::u64_benchmark(c);
-<<<<<<< HEAD
-    benchmarks::fft::ntt_benchmark(c);
-=======
-    benchmarks::fft::fft_benchmark(c);
-    benchmarks::fft::inverse_fft_benchmark(c);
->>>>>>> 3c681a3f
+    benchmarks::fft::ntt_benchmarks(c);
 }
 
 criterion_group!(benches, run_all_benchmarks);
