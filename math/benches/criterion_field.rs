--- conflicted
+++ resolved
@@ -1,9 +1,6 @@
 use std::hint::black_box;
 
 use criterion::{criterion_group, criterion_main, Criterion};
-<<<<<<< HEAD
-use u64_utils::rand_field_elements_pair;
-=======
 use lambdaworks_math::{
     field::fields::{
         fft_friendly::stark_252_prime_field::{
@@ -13,7 +10,6 @@
     },
     unsigned_integer::{element::U256, montgomery::MontgomeryAlgorithms},
 };
->>>>>>> 309dafbe
 
 mod utils;
 use utils::u64_utils;
