use std::hint::black_box;

use criterion::{criterion_group, criterion_main, Criterion};
<<<<<<< HEAD
use lambdaworks_math::{
    field::{
        element::FieldElement,
        fields::{
            fft_friendly::stark_252_prime_field::{
                MontgomeryConfigStark252PrimeField, Stark252PrimeField,
            },
            montgomery_backed_prime_fields::IsModulus,
        },
    },
    unsigned_integer::{element::U256, montgomery::MontgomeryAlgorithms},
};
=======
>>>>>>> 46f7c5ef

mod util;

pub fn starkfield_ops_benchmarks(c: &mut Criterion) {
    let mut group = c.benchmark_group("Stark FP operations");
    let (x, y) = util::get_field_elements();

    group.bench_with_input("add", &(x.clone(), y.clone()), |bench, (x, y)| {
        bench.iter(|| x + y);
    });

    group.bench_with_input("mul", &(x.clone(), y.clone()), |bench, (x, y)| {
        bench.iter(|| x * y);
    });

    group.bench_with_input("pow by 1", &x.clone(), |bench, x| {
        bench.iter(|| x.pow(1_u64));
    });

    // The non-boxed constants are intentional as they are
    // normally computed at compile time.
    group.bench_with_input("sos_square", &x.clone(), |bench, x| {
        bench.iter(|| {
            MontgomeryAlgorithms::sos_square(
                black_box(x.value()),
                &<MontgomeryConfigStark252PrimeField as IsModulus<U256>>::MODULUS,
                &Stark252PrimeField::MU,
            )
        });
    });

    group.bench_with_input("square", &x.clone(), |bench, x| {
        bench.iter(|| x.square());
    });

    group.bench_with_input("square with pow", &x.clone(), |bench, x| {
        bench.iter(|| x.pow(2_u64));
    });

    group.bench_with_input("square with mul", &x.clone(), |bench, x| {
        bench.iter(|| x * x);
    });

    group.bench_with_input("pow", &(x.clone(), 5u64), |bench, (x, y)| {
        bench.iter(|| x.pow(*y));
    });

    group.bench_with_input("sub", &(x.clone(), y.clone()), |bench, (x, y)| {
        bench.iter(|| x - y);
    });

    group.bench_with_input("inv", &x, |bench, x| {
        bench.iter(|| x.inv());
    });

    group.bench_with_input("div", &(x.clone(), y.clone()), |bench, (x, y)| {
        bench.iter(|| x / y);
    });

    group.bench_with_input("eq", &(x.clone(), y), |bench, (x, y)| {
        bench.iter(|| x == y);
    });

    group.bench_with_input("sqrt", &x, |bench, x| {
        bench.iter(|| x.sqrt());
    });

    group.bench_with_input("sqrt squared", &(&x * &x), |bench, x| {
        bench.iter(|| x.sqrt());
    });
}

criterion_group!(starkfp, starkfield_ops_benchmarks);
criterion_main!(starkfp);<|MERGE_RESOLUTION|>--- conflicted
+++ resolved
@@ -1,21 +1,15 @@
 use std::hint::black_box;
 
 use criterion::{criterion_group, criterion_main, Criterion};
-<<<<<<< HEAD
 use lambdaworks_math::{
-    field::{
-        element::FieldElement,
-        fields::{
-            fft_friendly::stark_252_prime_field::{
-                MontgomeryConfigStark252PrimeField, Stark252PrimeField,
-            },
-            montgomery_backed_prime_fields::IsModulus,
+    field::fields::{
+        fft_friendly::stark_252_prime_field::{
+            MontgomeryConfigStark252PrimeField, Stark252PrimeField,
         },
+        montgomery_backed_prime_fields::IsModulus,
     },
     unsigned_integer::{element::U256, montgomery::MontgomeryAlgorithms},
 };
-=======
->>>>>>> 46f7c5ef
 
 mod util;
 
