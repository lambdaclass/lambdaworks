[package]
name = "lambdaworks-math"
version = "0.1.0"
edition = "2021"

# See more keys and their definitions at https://doc.rust-lang.org/cargo/reference/manifest.html

[dependencies]
rand = "0.8.5"
thiserror = "1.0.38"

[dev-dependencies]
proptest = "1.1.0"
criterion = "0.4"
const-random = "0.1.15"

[[bench]]
name = "all_benchmarks"
harness = false

[[bench]]
name = "field_benchmarks"
harness = false

[[bench]]
<<<<<<< HEAD
name = "polynomial_benchmarks"
=======
name = "fft_benchmarks"
>>>>>>> 8b6a5581
harness = false<|MERGE_RESOLUTION|>--- conflicted
+++ resolved
@@ -23,9 +23,9 @@
 harness = false
 
 [[bench]]
-<<<<<<< HEAD
 name = "polynomial_benchmarks"
-=======
+harness = false
+
+[[bench]]
 name = "fft_benchmarks"
->>>>>>> 8b6a5581
 harness = false