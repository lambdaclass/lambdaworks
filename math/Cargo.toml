[package]
name = "lambdaworks-math"
version = "0.1.0"
edition = "2021"

# See more keys and their definitions at https://doc.rust-lang.org/cargo/reference/manifest.html

[dependencies]
rand = {version = "0.8.5", default-features = false}
thiserror = "1.0.38"

# rayon
rayon = { version = "1.7.0", optional = true }
heapless = "0.7.16"

# metal
metal = { version = "0.24.0", optional = true }
objc = { version = "0.2.7", optional = true }

# cuda
cudarc = { version = "0.9.7", optional = true }

lambdaworks-gpu = { path = "../gpu" }

[dev-dependencies]
proptest = "1.1.0"
criterion = "0.4"
const-random = "0.1.15"
iai-callgrind.workspace = true

[features]
<<<<<<< HEAD
default = ["rayon"]
=======
rayon = ["dep:rayon"]
default = ["rayon", "std"]
std = []
>>>>>>> 754cea07

# gpu
metal = ["dep:metal", "dep:objc", "lambdaworks-gpu/metal"]
cuda = ["dep:cudarc"]

rayon = ["dep:rayon"]

[[bench]]
name = "criterion_elliptic_curve"
harness = false

[[bench]]
name = "criterion_polynomial"
harness = false

[[bench]]
name = "iai_polynomial"
harness = false

[[bench]]
name = "criterion_field"
harness = false

[[bench]]
name = "iai_field"
harness = false

[[bench]]
name = "criterion_msm"
harness = false
required-features = ["rayon"]

[[bench]]
name = "criterion_fft"
harness = false

[[bench]]
name = "iai_fft"
harness = false

[[bench]]
name = "criterion_metal"
harness = false
required-features = ["metal"]<|MERGE_RESOLUTION|>--- conflicted
+++ resolved
@@ -29,19 +29,13 @@
 iai-callgrind.workspace = true
 
 [features]
-<<<<<<< HEAD
-default = ["rayon"]
-=======
 rayon = ["dep:rayon"]
 default = ["rayon", "std"]
 std = []
->>>>>>> 754cea07
 
 # gpu
 metal = ["dep:metal", "dep:objc", "lambdaworks-gpu/metal"]
 cuda = ["dep:cudarc"]
-
-rayon = ["dep:rayon"]
 
 [[bench]]
 name = "criterion_elliptic_curve"
