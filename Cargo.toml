--- conflicted
+++ resolved
@@ -18,11 +18,9 @@
     "examples/pinocchio",
     "examples/prove-verify-circom",
     "examples/baby-snark",
-<<<<<<< HEAD
     "examples/schnorr-signature",
-=======
     "examples/rsa",
->>>>>>> 2bb5991b
+
 ]
 exclude = ["ensure-no_std"]
 resolver = "2"
