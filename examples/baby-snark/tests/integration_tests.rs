--- conflicted
+++ resolved
@@ -22,18 +22,11 @@
         &[0, 9, 2, -1, 3],
     ];
     let input: &[i64] = &[1, 2, 3, 4, 5];
-<<<<<<< HEAD
-    let witness = utils::i64_vec_to_field(&[3, 4, 5]);
-    let public = utils::i64_vec_to_field(&[1, 2]);
-    let mut u_field = utils::i64_matrix_to_field(u);
-    let input_field = utils::i64_vec_to_field(input);
-    utils::normalize(&mut u_field, &input_field);
-=======
+
     let witness = i64_vec_to_field(&[3, 4, 5]);
     let public = i64_vec_to_field(&[1, 2]);
     let input_field = i64_vec_to_field(input);
     let u_field = normalize(i64_matrix_to_field(u), &input_field);
->>>>>>> cf275339
 
     utils::test_integration(u_field, witness, public, true);
 }
@@ -74,17 +67,11 @@
     utils::test_integration(u_field, witness, public, false);
 }
 
-<<<<<<< HEAD
-pub fn normalize(matrix: &mut Vec<Vec<FrElement>>, input: &Vec<FrElement>) {
-    for i in 0..matrix.len() {
-        let coef = matrix[i]
-=======
 fn normalize(matrix: Vec<Vec<FrElement>>, input: &Vec<FrElement>) -> Vec<Vec<FrElement>> {
     let mut new_matrix = Vec::new();
 
     for row in matrix {
         let coef = row
->>>>>>> cf275339
             .iter()
             .zip(input)
             .map(|(a, b)| a * b)
