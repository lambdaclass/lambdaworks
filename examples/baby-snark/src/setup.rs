use lambdaworks_math::{
    cyclic_group::IsGroup,
<<<<<<< HEAD
    elliptic_curve::{
        short_weierstrass::{
            curves::bls12_381::curve::BLS12381Curve, point::ShortWeierstrassProjectivePoint,
        },
        traits::IsEllipticCurve,
    },
};

use crate::{
    common::{sample_fr_elem, Curve, FrElement, G1Point, G2Point, PairingOutput, TwistedCurve},
=======
    elliptic_curve::traits::{IsEllipticCurve, IsPairing},
};

use crate::{
    common::{
        sample_fr_elem, Curve, FrElement, G1Point, G2Point, Pairing, PairingOutput, TwistedCurve,
    },
>>>>>>> 824616e4
    ssp::SquareSpanProgram,
};

pub struct VerifyingKey {
    // Ui(τ) * g1, 0 <= i < l
    pub u_tau_g1: Vec<G1Point>,
    // Ui(τ) * g2, 0 <= i < l
    pub u_tau_g2: Vec<G2Point>,
    // t(τ) * g2
    pub t_tau_g2: G2Point,
    // e(g1, g2)^-1
    pub inv_pairing_g1_g2: PairingOutput,
    // β * γ * g1
    pub beta_gamma_g1: G1Point,
    // γ * g2
    pub gamma_g2: G2Point,
}

pub struct ProvingKey {
    // (τ^k) * g1, 0 <= k < m
    pub k_powers_of_tau_g1: Vec<G1Point>,
    // Ui(τ) * g1, l <= i <= m
    pub u_tau_g1: Vec<G1Point>,
    // Ui(τ) * g2, l <= i <= m
    pub u_tau_g2: Vec<G2Point>,
    // β * Ui(τ) * g1, l <= i <= m
    pub beta_u_tau_g1: Vec<G1Point>,
}

struct ToxicWaste {
    tau: FrElement,
    beta: FrElement,
    gamma: FrElement,
}

impl ToxicWaste {
    pub fn new() -> Self {
        Self {
            tau: sample_fr_elem(),
            beta: sample_fr_elem(),
            gamma: sample_fr_elem(),
        }
    }
<<<<<<< HEAD
=======
}

fn setup(u: SquareSpanProgram) -> (ProvingKey, VerifyingKey) {
    let g1: G1Point = Curve::generator();
    let g2: G2Point = TwistedCurve::generator();

    let tw = ToxicWaste::new();

    let u_tau = u.u_poly.iter().map(|p| p.evaluate(&tw.tau));

    let vk = VerifyingKey {
        u_tau_g1: u_tau
            .clone()
            .enumerate()
            .filter_map(|(i, ui)| {
                if i < u.num_of_public_inputs {
                    Some(g1.operate_with_self(ui.representative()))
                } else {
                    None
                }
            })
            .collect(),
        u_tau_g2: u_tau
            .clone()
            .enumerate()
            .filter_map(|(i, ui)| {
                if i < u.num_of_public_inputs {
                    Some(g2.operate_with_self(ui.representative()))
                } else {
                    None
                }
            })
            .collect(),
        t_tau_g2: g2
            .operate_with_self((tw.tau.pow(u.num_of_gates) - FrElement::one()).representative()),
        inv_pairing_g1_g2: Pairing::compute(&g1, &g2).unwrap().inv().unwrap(),
        beta_gamma_g1: g1.operate_with_self((&tw.beta * &tw.gamma).representative()),
        gamma_g2: g2.operate_with_self(tw.gamma.representative()),
    };

    let pk = ProvingKey {
        k_powers_of_tau_g1: (0..u.num_of_gates)
            .map(|k| g1.operate_with_self(tw.tau.pow(k).representative()))
            .collect(),
        u_tau_g1: u_tau
            .clone()
            .enumerate()
            .filter_map(|(i, ui)| {
                if i >= u.num_of_public_inputs && i <= u.num_of_gates {
                    Some(g1.operate_with_self(ui.representative()))
                } else {
                    None
                }
            })
            .collect(),
        u_tau_g2: u_tau
            .clone()
            .enumerate()
            .filter_map(|(i, ui)| {
                if i >= u.num_of_public_inputs && i <= u.num_of_gates {
                    Some(g2.operate_with_self(ui.representative()))
                } else {
                    None
                }
            })
            .collect(),
        beta_u_tau_g1: u_tau
            .clone()
            .enumerate()
            .filter_map(|(i, ui)| {
                if i >= u.num_of_public_inputs && i <= u.num_of_gates {
                    Some(g1.operate_with_self((ui * (&tw.beta)).representative()))
                } else {
                    None
                }
            })
            .collect(),
    };
    (pk, vk)
>>>>>>> 824616e4
}<|MERGE_RESOLUTION|>--- conflicted
+++ resolved
@@ -1,17 +1,5 @@
 use lambdaworks_math::{
     cyclic_group::IsGroup,
-<<<<<<< HEAD
-    elliptic_curve::{
-        short_weierstrass::{
-            curves::bls12_381::curve::BLS12381Curve, point::ShortWeierstrassProjectivePoint,
-        },
-        traits::IsEllipticCurve,
-    },
-};
-
-use crate::{
-    common::{sample_fr_elem, Curve, FrElement, G1Point, G2Point, PairingOutput, TwistedCurve},
-=======
     elliptic_curve::traits::{IsEllipticCurve, IsPairing},
 };
 
@@ -19,7 +7,6 @@
     common::{
         sample_fr_elem, Curve, FrElement, G1Point, G2Point, Pairing, PairingOutput, TwistedCurve,
     },
->>>>>>> 824616e4
     ssp::SquareSpanProgram,
 };
 
@@ -63,8 +50,6 @@
             gamma: sample_fr_elem(),
         }
     }
-<<<<<<< HEAD
-=======
 }
 
 fn setup(u: SquareSpanProgram) -> (ProvingKey, VerifyingKey) {
@@ -144,5 +129,4 @@
             .collect(),
     };
     (pk, vk)
->>>>>>> 824616e4
 }