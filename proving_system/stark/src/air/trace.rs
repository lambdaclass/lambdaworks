use crate::air::frame::Frame;
use crate::air::AIR;
use lambdaworks_fft::errors::FFTError;
use lambdaworks_fft::polynomial::FFTPoly;
use lambdaworks_math::{
    field::{element::FieldElement, traits::IsFFTField},
    polynomial::Polynomial,
};
use log::{error, info};

#[derive(Clone, Default, Debug, PartialEq, Eq)]
<<<<<<< HEAD
pub struct TraceTable<F: IsFFTField> {
    /// `table` is column oriented trace element description
=======
pub struct TraceTable<F: IsTwoAdicField> {
    /// `table` is row-major trace element description
>>>>>>> 71ceb85c
    pub table: Vec<FieldElement<F>>,
    pub n_cols: usize,
}

impl<F: IsFFTField> TraceTable<F> {
    pub fn new_from_cols(cols: &[Vec<FieldElement<F>>]) -> Self {
        let n_cols = cols.len();
        let n_rows = cols[0].len();

        let mut table = Vec::with_capacity(n_cols * n_rows);

        for row_idx in 0..n_rows {
            for col in cols {
                table.push(col[row_idx].clone());
            }
        }
        Self { table, n_cols }
    }

    pub fn n_rows(&self) -> usize {
        self.table.len() / self.n_cols
    }

    pub fn rows(&self) -> Vec<Vec<FieldElement<F>>> {
        let n_rows = self.n_rows();
        (0..n_rows)
            .map(|row_idx| {
                self.table[(row_idx * self.n_cols)..(row_idx * self.n_cols + self.n_cols)].to_vec()
            })
            .collect()
    }

    pub fn get_row(&self, row_idx: usize) -> &[FieldElement<F>] {
        let row_offset = row_idx * self.n_cols;
        &self.table[row_offset..row_offset + self.n_cols]
    }

    pub fn cols(&self) -> Vec<Vec<FieldElement<F>>> {
        let n_rows = self.n_rows();
        (0..self.n_cols)
            .map(|col_idx| {
                (0..n_rows)
                    .map(|row_idx| self.table[row_idx * self.n_cols + col_idx].clone())
                    .collect()
            })
            .collect()
    }

    pub fn get(&self, step: usize, col: usize) -> FieldElement<F> {
        let idx = step * self.n_cols + col;
        self.table[idx].clone()
    }

    pub fn compute_trace_polys(&self) -> Vec<Polynomial<FieldElement<F>>> {
        self.cols()
            .iter()
            .map(|col| Polynomial::interpolate_fft(col))
            .collect::<Result<Vec<Polynomial<FieldElement<F>>>, FFTError>>()
            .unwrap()
    }

    /// Validates that the trace is valid with respect to the supplied AIR constraints
    pub fn validate<A: AIR<Field = F>>(&self, air: &A) {
        info!("Starting constraints validation over trace...");

        // --------- VALIDATE BOUNDARY CONSTRAINTS ------------
        air.boundary_constraints()
            .constraints
            .iter()
            .for_each(|constraint| {
                let col = constraint.col;
                let step = constraint.step;
                let boundary_value = constraint.value.clone();
                let trace_value = self.get(step, col);

                if boundary_value != trace_value {
                    error!("Boundary constraint inconsistency - Expected value {:?} in step {} and column {}, found: {:?}", boundary_value, step, col, trace_value);
                }
            });

        // --------- VALIDATE TRANSITION CONSTRAINTS -----------
        let n_transition_constraints = air.context().num_transition_constraints();
        let transition_exemptions = air.context().transition_exemptions;

        let exemption_steps: Vec<usize> = vec![self.n_rows(); n_transition_constraints]
            .iter()
            .zip(transition_exemptions)
            .map(|(trace_steps, exemptions)| trace_steps - exemptions)
            .collect();

        // Iterate over trace and compute transitions
        for step in 0..self.n_rows() {
            let frame = Frame::read_from_trace(self, step, 1, &air.context().transition_offsets);

            let evaluations = air.compute_transition(&frame);
            // Iterate over each transition evaluation. When the evaluated step is not from
            // the exemption steps corresponding to the transition, it should have zero as a
            // result
            evaluations.iter().enumerate().for_each(|(i, eval)| {
                if step < exemption_steps[i] && eval != &FieldElement::<F>::zero() {
                    error!("Inconsistent evaluation of transition {} in step {} - expected 0, got {:?}", i, step, eval);
                }
            })
        }
        info!("Constraints validation check ended");
    }
}

#[cfg(test)]
mod test {
    use super::TraceTable;
    use lambdaworks_math::field::{element::FieldElement, fields::u64_prime_field::F17};

    #[test]
    fn test_cols() {
        type F = FieldElement<F17>;

        let col_1 = vec![F::from(1), F::from(2), F::from(5), F::from(13)];
        let col_2 = vec![F::from(1), F::from(3), F::from(8), F::from(21)];

        let trace_table = TraceTable::new_from_cols(&[col_1.clone(), col_2.clone()]);
        let res_cols = trace_table.cols();

        assert_eq!(res_cols, vec![col_1, col_2]);
    }
}<|MERGE_RESOLUTION|>--- conflicted
+++ resolved
@@ -9,13 +9,8 @@
 use log::{error, info};
 
 #[derive(Clone, Default, Debug, PartialEq, Eq)]
-<<<<<<< HEAD
 pub struct TraceTable<F: IsFFTField> {
-    /// `table` is column oriented trace element description
-=======
-pub struct TraceTable<F: IsTwoAdicField> {
     /// `table` is row-major trace element description
->>>>>>> 71ceb85c
     pub table: Vec<FieldElement<F>>,
     pub n_cols: usize,
 }
