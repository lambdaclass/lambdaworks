--- conflicted
+++ resolved
@@ -74,11 +74,7 @@
         transcript.append(&root.to_bytes_be());
     }
 
-<<<<<<< HEAD
     let rap_challenges = air.build_rap_challenges(transcript);
-=======
-    let rap_challenges = A::build_rap_challenges(transcript);
->>>>>>> e52aecd6
 
     for root in proof.lde_trace_merkle_roots.iter().skip(main_columns) {
         transcript.append(&root.to_bytes_be());
@@ -194,10 +190,7 @@
     air: &A,
     proof: &StarkProof<F>,
     domain: &Domain<F>,
-<<<<<<< HEAD
     public_input: &A::PublicInput,
-=======
->>>>>>> e52aecd6
     challenges: &Challenges<F, A>,
 ) -> bool {
     // BEGIN TRACE <-> Composition poly consistency evaluation check
@@ -205,11 +198,7 @@
     let composition_poly_even_ood_evaluation = &proof.composition_poly_even_ood_evaluation;
     let composition_poly_odd_ood_evaluation = &proof.composition_poly_odd_ood_evaluation;
 
-<<<<<<< HEAD
     let boundary_constraints = air.boundary_constraints(&challenges.rap_challenges, public_input);
-=======
-    let boundary_constraints = air.boundary_constraints(&challenges.rap_challenges);
->>>>>>> e52aecd6
 
     let n_trace_cols = air.context().trace_columns;
 
@@ -520,7 +509,8 @@
     let challenges =
         step_1_replay_rounds_and_recover_challenges(air, proof, &domain, &mut transcript);
 
-    if !step_2_verify_claimed_composition_polynomial(air, proof, &domain, public_input, &challenges) {
+    if !step_2_verify_claimed_composition_polynomial(air, proof, &domain, public_input, &challenges)
+    {
         return false;
     }
 
