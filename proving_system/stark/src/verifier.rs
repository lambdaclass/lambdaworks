use lambdaworks_crypto::fiat_shamir::transcript::Transcript;
use lambdaworks_math::{
    field::{
        element::FieldElement,
        traits::{IsField, IsTwoAdicField},
    },
    helpers,
    polynomial::Polynomial,
    traits::ByteConversion,
};

use crate::{transcript_to_field, transcript_to_usize, StarkProof};

use super::{
    air::{constraints::evaluator::ConstraintEvaluator, AIR},
    fri::fri_decommit::FriDecommitment,
    sample_z_ood,
};

pub fn verify<F: IsField + IsTwoAdicField, A: AIR + AIR<Field = F>>(
    proof: &StarkProof<F>,
    air: &A,
) -> bool
where
    FieldElement<F>: ByteConversion,
{
    let transcript = &mut Transcript::new();

    // BEGIN TRACE <-> Composition poly consistency evaluation check

    let trace_poly_ood_frame_evaluations = &proof.trace_ood_frame_evaluations;

    // These are H_1(z^2) and H_2(z^2)
    let composition_poly_evaluations = &proof.composition_poly_evaluations;

    let root_order = air.context().trace_length.trailing_zeros();
    let trace_primitive_root =
        F::get_primitive_root_of_unity(u64::try_from(root_order).unwrap()).unwrap();

    let boundary_constraints = air.compute_boundary_constraints();

    let domain = boundary_constraints.generate_roots_of_unity(&trace_primitive_root);

    let lde_root_order = (air.context().trace_length
        * usize::try_from(air.options().blowup_factor).unwrap())
    .trailing_zeros();
    let lde_roots_of_unity_coset = F::get_powers_of_primitive_root_coset(
        u64::try_from(lde_root_order).unwrap(),
        air.context().trace_length * usize::try_from(air.options().blowup_factor).unwrap(),
        &FieldElement::<F>::from(air.options().coset_offset),
    )
    .unwrap();

    // Fiat-Shamir
    // we have to make sure that the result is not either
    // a root of unity or an element of the lde coset.
    let z = sample_z_ood(&lde_roots_of_unity_coset, &domain, transcript);

    // TODO: this assumes one column
    let values = boundary_constraints.values(0);

    // The boundary constraint polynomial is trace - this polynomial below.
    let boundary_interpolating_polynomial = &Polynomial::interpolate(&domain, &values);
    let boundary_zerofier = boundary_constraints.compute_zerofier(&trace_primitive_root);

    let boundary_alpha = transcript_to_field(transcript);
    let boundary_beta = transcript_to_field(transcript);
    // TODO: these are hardcoded to one column, there should be one alpha and beta per column
    let alpha = transcript_to_field(transcript);
    let beta = transcript_to_field(transcript);

    let boundary_degree = (air.context().trace_length - boundary_zerofier.degree()) as u64 - 1;

<<<<<<< HEAD
    let max_degree_power_of_two = helpers::next_power_of_two(u64::try_from(max_degree).unwrap());

    // TODO: This is assuming one column
    let boundary_degree =
        u64::try_from(air.context().trace_length - boundary_zerofier.degree()).unwrap() - 1;
=======
    let mut degrees = vec![boundary_degree as usize];
    for (transition_degree, zerofier) in air
        .context()
        .transition_degrees()
        .iter()
        .zip(air.transition_divisors())
    {
        let degree = transition_degree * (air.context().trace_length - 1) - zerofier.degree();
        degrees.push(degree);
    }
    let max_degree = *degrees.iter().max().unwrap();
    let max_degree_power_of_two = helpers::next_power_of_two(max_degree as u64);

    // TODO: This is assuming one column
>>>>>>> 85efc08d
    let mut boundary_quotient_ood_evaluation = &trace_poly_ood_frame_evaluations.get_row(0)[0]
        - boundary_interpolating_polynomial.evaluate(&z);

    boundary_quotient_ood_evaluation =
        boundary_quotient_ood_evaluation / boundary_zerofier.evaluate(&z);

    boundary_quotient_ood_evaluation = boundary_quotient_ood_evaluation
        * (&boundary_alpha * z.pow(max_degree_power_of_two - boundary_degree) + &boundary_beta);

    let transition_ood_frame_evaluations = air.compute_transition(trace_poly_ood_frame_evaluations);

    let alpha_and_beta_transition_coefficients = vec![(alpha, beta)];

    let c_i_evaluations = ConstraintEvaluator::compute_constraint_composition_poly_evaluations(
        air,
        &transition_ood_frame_evaluations,
        &alpha_and_beta_transition_coefficients,
        max_degree_power_of_two,
        &z,
    );

    let composition_poly_ood_evaluation = &boundary_quotient_ood_evaluation
        + c_i_evaluations
            .iter()
            .fold(FieldElement::<F>::zero(), |acc, evaluation| {
                acc + evaluation
            });

    let composition_poly_claimed_ood_evaluation =
        &composition_poly_evaluations[0] + &z * &composition_poly_evaluations[1];

    if composition_poly_claimed_ood_evaluation != composition_poly_ood_evaluation {
        return false;
    }

    // // END TRACE <-> Composition poly consistency evaluation check

    let lde_root_order = (air.context().trace_length
        * usize::try_from(air.options().blowup_factor).unwrap())
    .trailing_zeros();

    // We have to make the call to `transcript.challenge()` a number of times since we need
    // the transcript to be in the same state as the one in the prover at this stage.
    // The prover samples coefficients when building the deep composition polynomial. These
    // sampling is not done in the verifier hence we need to make this dummy calls.
    // There will be one call for each trace term in the deep composition polynomial + 2 from
    // the even and odd terms of the H(x) polynomial.
    let deep_poly_challenges =
        air.context().transition_offsets.len() * air.context().trace_columns + 2;
    (0..deep_poly_challenges).for_each(|_| {
        transcript.challenge();
    });

    // construct vector of betas
    let mut beta_list = Vec::new();
    let count_betas = proof.fri_layers_merkle_roots.len() - 1;

    for (i, merkle_roots) in proof.fri_layers_merkle_roots.iter().enumerate() {
        let root = merkle_roots.clone();
        let root_bytes = root.to_bytes_be();
        transcript.append(&root_bytes);

        if i < count_betas {
            let beta = transcript_to_field(transcript);
            beta_list.push(beta);
        }
    }

    let mut result = true;
    for proof_i in &proof.query_list {
        let last_evaluation = &proof_i.fri_decommitment.last_layer_evaluation;
        let last_evaluation_bytes = last_evaluation.to_bytes_be();
        transcript.append(&last_evaluation_bytes);

        let q_i = transcript_to_usize(transcript) % (2_usize.pow(lde_root_order));
        transcript.append(&q_i.to_be_bytes());

        let fri_decommitment = &proof_i.fri_decommitment;

        // this is done in constant time
        result &= verify_query(
            &proof.fri_layers_merkle_roots,
            &beta_list,
            q_i,
            fri_decommitment,
            lde_root_order,
            air.options().coset_offset,
        );
    }
    result
}

pub fn verify_query<F: IsField + IsTwoAdicField>(
    fri_layers_merkle_roots: &[FieldElement<F>],
    beta_list: &[FieldElement<F>],
    q_i: usize,
    fri_decommitment: &FriDecommitment<F>,
    lde_root_order: u32,
    coset_offset: u64,
) -> bool {
    let mut lde_primitive_root =
        F::get_primitive_root_of_unity(u64::try_from(lde_root_order).unwrap()).unwrap();
    let mut offset = FieldElement::<F>::from(coset_offset);

    // For each fri layer merkle proof check:
    // That each merkle path verifies

    // Sample beta with fiat shamir
    // Compute v = [P_i(z_i) + P_i(-z_i)] / 2 + beta * [P_i(z_i) - P_i(-z_i)] / (2 * z_i)
    // Where P_i is the folded polynomial of the i-th fiat shamir round
    // z_i is obtained from the first z (that was derived through fiat-shamir) through a known calculation
    // The calculation is, given the index, index % length_of_evaluation_domain

    // Check that v = P_{i+1}(z_i)

    // For each (merkle_root, merkle_auth_path) / fold
    // With the auth path containining the element that the
    // path proves it's existance
    for (
        index,
        (
            layer_number,
            (
                fri_layer_merkle_root,
                (
                    (fri_layer_auth_path, fri_layer_auth_path_symmetric),
                    (auth_path_evaluation, auth_path_evaluation_symmetric),
                ),
            ),
        ),
    ) in fri_layers_merkle_roots
        .iter()
        .zip(
            fri_decommitment
                .layer_merkle_paths
                .iter()
                .zip(fri_decommitment.layer_evaluations.iter()),
        )
        .enumerate()
        // Since we always derive the current layer from the previous layer
        // We start with the second one, skipping the first, so previous is layer is the first one
        .skip(1)
        .enumerate()
    {
        // This is the current layer's evaluation domain length. We need it to know what the decommitment index for the current
        // layer is, so we can check the merkle paths at the right index.
        let current_layer_domain_length =
            usize::try_from(2_u64.pow(lde_root_order)).unwrap() >> layer_number;

        let layer_evaluation_index = q_i % current_layer_domain_length;

        if !fri_layer_auth_path.verify(
            fri_layer_merkle_root,
            layer_evaluation_index,
            auth_path_evaluation,
        ) {
            return false;
        }

        let layer_evaluation_index_symmetric =
            (q_i + current_layer_domain_length) % current_layer_domain_length;

        if !fri_layer_auth_path_symmetric.verify(
            fri_layer_merkle_root,
            layer_evaluation_index_symmetric,
            auth_path_evaluation_symmetric,
        ) {
            return false;
        }

        let beta = beta_list[index].clone();

        let (previous_auth_path_evaluation, previous_path_evaluation_symmetric) = fri_decommitment
            .layer_evaluations
            .get(layer_number - 1)
            // TODO: Check at the start of the FRI operation
            // if layer_merkle_paths has the right amount of elements
            .unwrap();

        // evaluation point = offset * w ^ i in the Stark literature
        let evaluation_point = &offset * lde_primitive_root.pow(q_i);

        // v is the calculated element for the
        // co linearity check
        let two = &FieldElement::<F>::from(2);
        let v = (previous_auth_path_evaluation + previous_path_evaluation_symmetric) / two
            + &beta * (previous_auth_path_evaluation - previous_path_evaluation_symmetric)
                / (two * evaluation_point);

        lde_primitive_root = lde_primitive_root.pow(2_usize);
        offset = offset.pow(2_usize);

        if v != *auth_path_evaluation {
            return false;
        }

        // On the last iteration, also check the provided last evaluation point.
        if layer_number == fri_layers_merkle_roots.len() - 1 {
            let last_evaluation_point = &offset * lde_primitive_root.pow(q_i);

            let last_v = (auth_path_evaluation + auth_path_evaluation_symmetric) / two
                + &beta * (auth_path_evaluation - auth_path_evaluation_symmetric)
                    / (two * &last_evaluation_point);

            if last_v != fri_decommitment.last_layer_evaluation {
                return false;
            }
        }
    }

    true
}<|MERGE_RESOLUTION|>--- conflicted
+++ resolved
@@ -71,13 +71,6 @@
 
     let boundary_degree = (air.context().trace_length - boundary_zerofier.degree()) as u64 - 1;
 
-<<<<<<< HEAD
-    let max_degree_power_of_two = helpers::next_power_of_two(u64::try_from(max_degree).unwrap());
-
-    // TODO: This is assuming one column
-    let boundary_degree =
-        u64::try_from(air.context().trace_length - boundary_zerofier.degree()).unwrap() - 1;
-=======
     let mut degrees = vec![boundary_degree as usize];
     for (transition_degree, zerofier) in air
         .context()
@@ -92,7 +85,6 @@
     let max_degree_power_of_two = helpers::next_power_of_two(max_degree as u64);
 
     // TODO: This is assuming one column
->>>>>>> 85efc08d
     let mut boundary_quotient_ood_evaluation = &trace_poly_ood_frame_evaluations.get_row(0)[0]
         - boundary_interpolating_polynomial.evaluate(&z);
 
