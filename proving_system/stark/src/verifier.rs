--- conflicted
+++ resolved
@@ -25,10 +25,7 @@
     traits::ByteConversion,
 };
 
-<<<<<<< HEAD
-pub fn verify<F: IsFFTField, A: AIR<Field = F>>(proof: &StarkProof<F>, air: &A) -> bool
-=======
-struct DeepCompositionPolyArgs<'a, F: IsTwoAdicField> {
+struct DeepCompositionPolyArgs<'a, F: IsFFTField> {
     root_order: u32,
     trace_term_coeffs: &'a [Vec<FieldElement<F>>],
     gamma_even: &'a FieldElement<F>,
@@ -40,8 +37,7 @@
     deep_consistency_check: &'a DeepConsistencyCheck<F>,
 }
 
-pub fn verify<F: IsTwoAdicField, A: AIR<Field = F>>(proof: &StarkProof<F>, air: &A) -> bool
->>>>>>> 71ceb85c
+pub fn verify<F: IsFFTField, A: AIR<Field = F>>(proof: &StarkProof<F>, air: &A) -> bool
 where
     FieldElement<F>: ByteConversion,
 {
@@ -287,12 +283,8 @@
     result
 }
 
-<<<<<<< HEAD
-pub fn verify_query<F: IsField + IsFFTField>(
-=======
-fn verify_query<F: IsField + IsTwoAdicField, A: AIR<Field = F>>(
+fn verify_query<F: IsField + IsFFTField, A: AIR<Field = F>>(
     air: &A,
->>>>>>> 71ceb85c
     fri_layers_merkle_roots: &[FieldElement<F>],
     beta_list: &[FieldElement<F>],
     q_i: usize,
@@ -416,7 +408,7 @@
 }
 
 // Verify that Deep(x) has been built correctly
-fn compare_deep_composition_poly<F: IsTwoAdicField>(
+fn compare_deep_composition_poly<F: IsFFTField>(
     args: &mut DeepCompositionPolyArgs<F>,
 ) -> FieldElement<F> {
     let primitive_root = &F::get_primitive_root_of_unity(args.root_order as u64).unwrap();
@@ -455,7 +447,7 @@
 }
 
 // Verifies that t(x_0) is a trace evaluation
-fn verify_trace_evaluations<F: IsField + IsTwoAdicField>(
+fn verify_trace_evaluations<F: IsField + IsFFTField>(
     deep_consistency_check: &DeepConsistencyCheck<F>,
     q_i: usize,
     domain: &[FieldElement<F>],
