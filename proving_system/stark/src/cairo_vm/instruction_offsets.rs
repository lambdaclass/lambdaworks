use crate::FE;
use lambdaworks_math::field::{element::FieldElement, traits::IsField};

<<<<<<< HEAD
use super::instruction_flags::aux_get_last_nim_of_FE;
=======
use super::instruction_flags::aux_get_last_nim_of_field_element;
>>>>>>> fa1dcdeb

const OFF_DST_OFF: u32 = 0;
const OFF_OP0_OFF: u32 = 16;
const OFF_OP1_OFF: u32 = 32;
const OFFX_MASK: u64 = 0xFFFF;

#[derive(Debug, PartialEq, Eq)]
pub struct InstructionOffsets {
    pub off_dst: i32,
    pub off_op0: i32,
    pub off_op1: i32,
}

impl InstructionOffsets {
    pub fn new(mem_value: &FE) -> Self {
        Self {
            off_dst: Self::decode_offset(mem_value, OFF_DST_OFF),
            off_op0: Self::decode_offset(mem_value, OFF_OP0_OFF),
            off_op1: Self::decode_offset(mem_value, OFF_OP1_OFF),
        }
    }

    pub fn decode_offset(mem_value: &FE, instruction_offset: u32) -> i32 {
<<<<<<< HEAD
        let offset = aux_get_last_nim_of_FE(mem_value) >> instruction_offset & OFFX_MASK;
=======
        let offset = aux_get_last_nim_of_field_element(mem_value) >> instruction_offset & OFFX_MASK;
>>>>>>> fa1dcdeb
        let vectorized_offset = offset.to_le_bytes();
        let aux = [
            vectorized_offset[0],
            vectorized_offset[1].overflowing_sub(128).0,
        ];
        i32::from(i16::from_le_bytes(aux))
    }

    pub fn to_trace_representation<F: IsField>(&self) -> [FieldElement<F>; 3] {
        [
            to_unbiased_representation(self.off_dst),
            to_unbiased_representation(self.off_op0),
            to_unbiased_representation(self.off_op1),
        ]
    }
}

<<<<<<< HEAD
=======
/// Returns an unbiased representation of the number. This is applied to
/// instruction offsets as explained in section 9.4 of the Cairo whitepaper
/// to be in the range [0, 2^16). https://eprint.iacr.org/2021/1063.pdf
>>>>>>> fa1dcdeb
fn to_unbiased_representation<F: IsField>(n: i32) -> FieldElement<F> {
    let b15 = 2u64.pow(15u32);
    if n < 0 {
        FieldElement::<F>::from(b15 - n.unsigned_abs() as u64)
    } else {
        FieldElement::<F>::from(n as u64 + b15)
    }
}

#[cfg(test)]
mod tests {
    use super::*;

    #[test]
    fn assert_opcode_flag_is_correct_1() {
        // Instruction A
        let value = FE::from(0x480680017fff8000);
        let instruction_offsets = InstructionOffsets::new(&value);

        assert_eq!(instruction_offsets.off_dst, 0);
        assert_eq!(instruction_offsets.off_op0, -1);
        assert_eq!(instruction_offsets.off_op1, 1);
    }

    #[test]
    fn assert_opcode_flag_is_correct_2() {
        // Instruction A
        let value = FE::from(0x208b7fff7fff7ffe);
        let instruction_offsets = InstructionOffsets::new(&value);

        assert_eq!(instruction_offsets.off_dst, -2);
        assert_eq!(instruction_offsets.off_op0, -1);
        assert_eq!(instruction_offsets.off_op1, -1);
    }

    #[test]
    fn assert_opcode_flag_is_correct_3() {
        // Instruction A
        let value = FE::from(0x48327ffc7ffa8000);
        let instruction_offsets = InstructionOffsets::new(&value);

        assert_eq!(instruction_offsets.off_dst, 0);
        assert_eq!(instruction_offsets.off_op0, -6);
        assert_eq!(instruction_offsets.off_op1, -4);
    }
}<|MERGE_RESOLUTION|>--- conflicted
+++ resolved
@@ -1,11 +1,7 @@
 use crate::FE;
 use lambdaworks_math::field::{element::FieldElement, traits::IsField};
 
-<<<<<<< HEAD
-use super::instruction_flags::aux_get_last_nim_of_FE;
-=======
 use super::instruction_flags::aux_get_last_nim_of_field_element;
->>>>>>> fa1dcdeb
 
 const OFF_DST_OFF: u32 = 0;
 const OFF_OP0_OFF: u32 = 16;
@@ -29,11 +25,7 @@
     }
 
     pub fn decode_offset(mem_value: &FE, instruction_offset: u32) -> i32 {
-<<<<<<< HEAD
-        let offset = aux_get_last_nim_of_FE(mem_value) >> instruction_offset & OFFX_MASK;
-=======
         let offset = aux_get_last_nim_of_field_element(mem_value) >> instruction_offset & OFFX_MASK;
->>>>>>> fa1dcdeb
         let vectorized_offset = offset.to_le_bytes();
         let aux = [
             vectorized_offset[0],
@@ -51,12 +43,9 @@
     }
 }
 
-<<<<<<< HEAD
-=======
 /// Returns an unbiased representation of the number. This is applied to
 /// instruction offsets as explained in section 9.4 of the Cairo whitepaper
 /// to be in the range [0, 2^16). https://eprint.iacr.org/2021/1063.pdf
->>>>>>> fa1dcdeb
 fn to_unbiased_representation<F: IsField>(n: i32) -> FieldElement<F> {
     let b15 = 2u64.pow(15u32);
     if n < 0 {
