use lambdaworks_math::field::fields::{
    fft_friendly::stark_252_prime_field::Stark252PrimeField, u64_prime_field::FE17,
};
use lambdaworks_stark::air::example::{
    fibonacci_2_columns, fibonacci_f17, quadratic_air, simple_fibonacci,
};
use lambdaworks_stark::cairo_vm::cairo_mem::CairoMemory;
use lambdaworks_stark::cairo_vm::cairo_trace::CairoTrace;
use lambdaworks_stark::cairo_vm::execution_trace::build_cairo_execution_trace;
use lambdaworks_stark::{
    air::{
        context::{AirContext, ProofOptions},
<<<<<<< HEAD
        example::{cairo, fibonacci_2_columns::fibonacci_trace_2_columns},
=======
>>>>>>> 71ceb85c
        trace::TraceTable,
    },
    fri::FieldElement,
    prover::prove,
    verifier::verify,
};

pub type FE = FieldElement<Stark252PrimeField>;

#[test_log::test]
fn test_prove_fib() {
    let trace = simple_fibonacci::fibonacci_trace([FE::from(1), FE::from(1)], 8);
    let trace_length = trace[0].len();
    let trace_table = TraceTable::new_from_cols(&trace);

    let context = AirContext {
        options: ProofOptions {
            blowup_factor: 2,
            fri_number_of_queries: 1,
            coset_offset: 3,
        },
        trace_length,
        trace_columns: trace_table.n_cols,
        transition_degrees: vec![1],
        transition_exemptions: vec![2],
        transition_offsets: vec![0, 1, 2],
        num_transition_constraints: 1,
    };

    let fibonacci_air = simple_fibonacci::FibonacciAIR::from(context);

    let result = prove(&trace_table, &fibonacci_air);
    assert!(verify(&result, &fibonacci_air));
}

#[test_log::test]
fn test_prove_fib17() {
    let trace = simple_fibonacci::fibonacci_trace([FE17::from(1), FE17::from(1)], 4);
    let trace_table = TraceTable::new_from_cols(&trace);

    let context = AirContext {
        options: ProofOptions {
            blowup_factor: 2,
            fri_number_of_queries: 1,
            coset_offset: 3,
        },
        trace_length: trace_table.n_rows(),
        trace_columns: trace_table.n_cols,
        transition_degrees: vec![1],
        transition_exemptions: vec![2],
        transition_offsets: vec![0, 1, 2],
        num_transition_constraints: 1,
    };

    let fibonacci_air = fibonacci_f17::Fibonacci17AIR::from(context);

    let result = prove(&trace_table, &fibonacci_air);
    assert!(verify(&result, &fibonacci_air));
}

#[test_log::test]
fn test_prove_fib_2_cols() {
    let trace_columns =
        fibonacci_2_columns::fibonacci_trace_2_columns([FE::from(1), FE::from(1)], 16);

    let trace_table = TraceTable::new_from_cols(&trace_columns);

    let context = AirContext {
        options: ProofOptions {
            blowup_factor: 2,
            fri_number_of_queries: 1,
            coset_offset: 3,
        },
        trace_length: trace_table.n_rows(),
        transition_degrees: vec![1, 1],
        transition_exemptions: vec![1, 1],
        transition_offsets: vec![0, 1],
        num_transition_constraints: 2,
        trace_columns: 2,
    };

    let fibonacci_air = fibonacci_2_columns::Fibonacci2ColsAIR::from(context);

    let result = prove(&trace_table, &fibonacci_air);
    assert!(verify(&result, &fibonacci_air));
}

#[test_log::test]
fn test_prove_quadratic() {
    let trace = quadratic_air::quadratic_trace(FE::from(3), 4);
    let trace_table = TraceTable {
        table: trace.clone(),
        n_cols: 1,
    };

    let context = AirContext {
        options: ProofOptions {
            blowup_factor: 2,
            fri_number_of_queries: 1,
            coset_offset: 3,
        },
        trace_length: trace.len(),
        trace_columns: trace_table.n_cols,
        transition_degrees: vec![2],
        transition_exemptions: vec![1],
        transition_offsets: vec![0, 1],
        num_transition_constraints: 1,
    };

    let quadratic_air = quadratic_air::QuadraticAIR::from(context);

<<<<<<< HEAD
    let result = prove(&trace_table, &fibonacci_air);
    assert!(verify(&result, &fibonacci_air));
}

#[test_log::test]
fn test_prove_cairo_simple_program() {
    /*
    Cairo program used in the test:

    ```
    func main() {
        let x = 1;
        let y = 2;
        assert x + y = 3;
        return ();
    }

    ```
    */
    let base_dir = env!("CARGO_MANIFEST_DIR");
    let dir_trace = base_dir.to_owned() + "/src/cairo_vm/test_data/simple_program.trace";
    let dir_memory = base_dir.to_owned() + "/src/cairo_vm/test_data/simple_program.mem";

    let raw_trace = CairoTrace::from_file(&dir_trace).unwrap();
    let memory = CairoMemory::from_file(&dir_memory).unwrap();

    let execution_trace = build_cairo_execution_trace(&raw_trace, &memory);

    let cairo_air = cairo::CairoAIR::new(&execution_trace);

    let result = prove(&execution_trace, &cairo_air);
    assert!(verify(&result, &cairo_air));
}

#[test_log::test]
fn test_prove_cairo_call_func() {
    /*
    Cairo program used in the test:

    ```
    func mul(x: felt, y: felt) -> (res: felt) {
        return (res = x * y);
    }

    func main() {
        let x = 2;
        let y = 3;

        let (res) = mul(x, y);
        assert res = 6;

        return ();
    }

    ```
    */
    let base_dir = env!("CARGO_MANIFEST_DIR");
    let dir_trace = base_dir.to_owned() + "/src/cairo_vm/test_data/call_func.trace";
    let dir_memory = base_dir.to_owned() + "/src/cairo_vm/test_data/call_func.mem";

    let raw_trace = CairoTrace::from_file(&dir_trace).unwrap();
    let memory = CairoMemory::from_file(&dir_memory).unwrap();

    let execution_trace = build_cairo_execution_trace(&raw_trace, &memory);

    let cairo_air = cairo::CairoAIR::new(&execution_trace);

    let result = prove(&execution_trace, &cairo_air);
    assert!(verify(&result, &cairo_air));
=======
    let result = prove(&trace_table, &quadratic_air);
    assert!(verify(&result, &quadratic_air));
>>>>>>> 71ceb85c
}<|MERGE_RESOLUTION|>--- conflicted
+++ resolved
@@ -2,7 +2,7 @@
     fft_friendly::stark_252_prime_field::Stark252PrimeField, u64_prime_field::FE17,
 };
 use lambdaworks_stark::air::example::{
-    fibonacci_2_columns, fibonacci_f17, quadratic_air, simple_fibonacci,
+    cairo, fibonacci_2_columns, fibonacci_f17, quadratic_air, simple_fibonacci,
 };
 use lambdaworks_stark::cairo_vm::cairo_mem::CairoMemory;
 use lambdaworks_stark::cairo_vm::cairo_trace::CairoTrace;
@@ -10,10 +10,6 @@
 use lambdaworks_stark::{
     air::{
         context::{AirContext, ProofOptions},
-<<<<<<< HEAD
-        example::{cairo, fibonacci_2_columns::fibonacci_trace_2_columns},
-=======
->>>>>>> 71ceb85c
         trace::TraceTable,
     },
     fri::FieldElement,
@@ -125,9 +121,8 @@
 
     let quadratic_air = quadratic_air::QuadraticAIR::from(context);
 
-<<<<<<< HEAD
-    let result = prove(&trace_table, &fibonacci_air);
-    assert!(verify(&result, &fibonacci_air));
+    let result = prove(&trace_table, &quadratic_air);
+    assert!(verify(&result, &quadratic_air));
 }
 
 #[test_log::test]
@@ -195,8 +190,4 @@
 
     let result = prove(&execution_trace, &cairo_air);
     assert!(verify(&result, &cairo_air));
-=======
-    let result = prove(&trace_table, &quadratic_air);
-    assert!(verify(&result, &quadratic_air));
->>>>>>> 71ceb85c
 }