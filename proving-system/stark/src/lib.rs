pub mod constraints;
pub mod fri;

<<<<<<< HEAD
use constraints::boundary::{BoundaryConstraint, BoundaryConstraints};
use std::ops::{Div, Mul};
=======
use std::ops::Div;
>>>>>>> 37cbdd63

use fri::fri_decommit::{fri_decommit_layers, FriDecommitment};
use lambdaworks_crypto::fiat_shamir::transcript::Transcript;
use lambdaworks_crypto::merkle_tree::proof::Proof;
use lambdaworks_math::polynomial::{self, Polynomial};

use lambdaworks_math::field::element::FieldElement;
use lambdaworks_math::{
    field::fields::montgomery_backed_prime_fields::{IsMontgomeryConfiguration, U384PrimeField},
    unsigned_integer::element::U384,
};

// DEFINITION OF THE USED FIELD
#[derive(Clone, Debug)]
pub struct MontgomeryConfig;
impl IsMontgomeryConfiguration<6> for MontgomeryConfig {
    const MODULUS: U384 =
        // hex 17
        U384::from("800000000000011000000000000000000000000000000000000000000000001");
}

pub type PrimeField = U384PrimeField<MontgomeryConfig>;
pub type FE = FieldElement<PrimeField>;

const MODULUS_MINUS_1: U384 = U384::sub(&MontgomeryConfig::MODULUS, &U384::from("1")).0;

/// Subgroup generator to generate the roots of unity
const FIELD_SUBGROUP_GENERATOR: u64 = 3;

// DEFINITION OF CONSTANTS

const ORDER_OF_ROOTS_OF_UNITY_TRACE: u64 = 32;
const ORDER_OF_ROOTS_OF_UNITY_FOR_LDE: u64 = 1024;

// We are using 3 as the offset as it's our field's generator.
const COSET_OFFSET: u64 = 3;

// DEFINITION OF FUNCTIONS

pub fn generate_primitive_root(subgroup_size: u64) -> FE {
    let modulus_minus_1_field: FE = FE::new(MODULUS_MINUS_1);
    let subgroup_size: FE = subgroup_size.into();
    let generator_field: FE = FIELD_SUBGROUP_GENERATOR.into();
    let exp = (&modulus_minus_1_field) / &subgroup_size;
    generator_field.pow(exp.representative())
}

/// This functions takes a roots of unity and a coset factor
/// If coset_factor is 1, it's just expanding the roots of unity
/// w ^ 0, w ^ 1, w ^ 2 .... w ^ n-1
/// If coset_factor is h
/// h * w ^ 0, h * w ^ 1 .... h * w ^ n-1
pub fn generate_roots_of_unity_coset(coset_factor: u64, primitive_root: &FE) -> Vec<FE> {
    let coset_factor: FE = coset_factor.into();

    let mut numbers = vec![coset_factor.clone()];
    let mut exp: u64 = 1;
    let mut next_root = primitive_root.pow(exp) * &coset_factor;
    while next_root != coset_factor {
        numbers.push(next_root);
        exp += 1;
        next_root = primitive_root.pow(exp) * &coset_factor;
    }
    numbers
}

#[derive(Debug, Clone)]
pub struct StarkQueryProof {
    pub trace_lde_poly_root: FE,
    pub trace_lde_poly_evaluations: Vec<FE>,
    /// Merkle paths for the trace polynomial evaluations
    pub trace_lde_poly_inclusion_proofs: Vec<Proof<PrimeField, DefaultHasher>>,
    pub composition_poly_lde_evaluations: Vec<FE>,
    pub fri_layers_merkle_roots: Vec<FE>,
    pub fri_decommitment: FriDecommitment,
}

pub type StarkProof = Vec<StarkQueryProof>;

pub use lambdaworks_crypto::merkle_tree::merkle::MerkleTree;
pub use lambdaworks_crypto::merkle_tree::DefaultHasher;
pub type FriMerkleTree = MerkleTree<PrimeField, DefaultHasher>;

pub fn fibonacci_trace(initial_values: [FE; 2]) -> Vec<FE> {
    let mut ret: Vec<FE> = vec![];

    ret.push(initial_values[0].clone());
    ret.push(initial_values[1].clone());

    for i in 2..(ORDER_OF_ROOTS_OF_UNITY_TRACE as usize) {
        ret.push(ret[i - 1].clone() + ret[i - 2].clone());
    }

    ret
}

pub fn prove(pub_inputs: [FE; 2]) -> StarkQueryProof {
    let transcript = &mut Transcript::new();

    // * Generate Coset
    let trace_primitive_root = generate_primitive_root(ORDER_OF_ROOTS_OF_UNITY_TRACE);
    let trace_roots_of_unity = generate_roots_of_unity_coset(1, &trace_primitive_root);

    let lde_primitive_root = generate_primitive_root(ORDER_OF_ROOTS_OF_UNITY_FOR_LDE);
    let lde_roots_of_unity_coset = generate_roots_of_unity_coset(COSET_OFFSET, &lde_primitive_root);

    let trace = fibonacci_trace(pub_inputs);

    let trace_poly = Polynomial::interpolate(&trace_roots_of_unity, &trace);

    // * Do Reed-Solomon on the trace and composition polynomials using some blowup factor
    let trace_poly_lde = trace_poly.evaluate_slice(lde_roots_of_unity_coset.as_slice());

    // * Commit to both polynomials using a Merkle Tree
    let trace_poly_lde_merkle_tree = FriMerkleTree::build(trace_poly_lde.as_slice());

    // * Sample q_1, ..., q_m using Fiat-Shamir
    // let q_1 = transcript.challenge();
    // @@@@@@@@@@@@@@@@@@@@@@
    let q_1: usize = 4;
    let alpha_bc = FE::from(2);
    let alpha_t = FE::from(3);

    // START EVALUATION POINTS BLOCK
    // This depends on the AIR
    // It's related to the non FRI verification

    let offset = FE::from(COSET_OFFSET);

    // These are evaluations over the trace polynomial
    let evaluation_points = vec![
        &offset * lde_primitive_root.pow(q_1),
        &offset * lde_primitive_root.pow(q_1) * &trace_primitive_root,
        &offset * lde_primitive_root.pow(q_1) * (&trace_primitive_root * &trace_primitive_root),
    ];
    let trace_lde_poly_evaluations = trace_poly.evaluate_slice(&evaluation_points);
    let merkle_paths = vec![
        trace_poly_lde_merkle_tree
            .get_proof_by_pos(q_1, trace_lde_poly_evaluations[0].clone())
            .unwrap(),
        trace_poly_lde_merkle_tree
            .get_proof_by_pos(
                q_1 + (ORDER_OF_ROOTS_OF_UNITY_FOR_LDE / ORDER_OF_ROOTS_OF_UNITY_TRACE) as usize,
                trace_lde_poly_evaluations[1].clone(),
            )
            .unwrap(),
        trace_poly_lde_merkle_tree
            .get_proof_by_pos(
                q_1 + (ORDER_OF_ROOTS_OF_UNITY_FOR_LDE / ORDER_OF_ROOTS_OF_UNITY_TRACE) as usize
                    * 2,
                trace_lde_poly_evaluations[2].clone(),
            )
            .unwrap(),
    ];

    // These are evaluations over the composition polynomial
    let mut composition_poly =
        get_composition_poly(trace_poly, &trace_primitive_root, &[alpha_t, alpha_bc]);
    let composition_poly_lde_evaluation = composition_poly.evaluate(&evaluation_points[0]);

    // This is needed to check  the element is in the root
    let trace_root = trace_poly_lde_merkle_tree.root;

    // END EVALUATION BLOCK

    // * Do FRI on the composition polynomials
    let lde_fri_commitment =
        crate::fri::fri(&mut composition_poly, &lde_roots_of_unity_coset, transcript);

    // * For every q_i, do FRI decommitment
    let fri_decommitment = fri_decommit_layers(&lde_fri_commitment, q_1);

    /*
        IMPORTANT NOTE:
        When we commit to the trace polynomial, let's call it f, we commit to an LDE of it.
        On the other hand, the fibonacci constraint (and in general, any constraint) related to f applies
        only using non-LDE roots of unity.
        In this case, the constraint is f(w^2 x) - f(w x) - f(x), where w is a 2^n root of unity.
        But for the commitment we use g, a 2^{nb} root of unity (b is the blowup factor).
        When we sample a value x to evaluate the trace polynomial on, it has to be a 2^{nb} root of unity,
        so with fiat-shamir we sample a random index in that range.
        When we provide evaluations, we provide them for x*(w^2), x*w and x.
    */

    let fri_layers_merkle_roots: Vec<FE> = lde_fri_commitment
        .iter()
        .map(|fri_commitment| fri_commitment.merkle_tree.root.clone())
        .collect();

    StarkQueryProof {
        trace_lde_poly_root: trace_root,
        trace_lde_poly_evaluations,
        trace_lde_poly_inclusion_proofs: merkle_paths,
        composition_poly_lde_evaluations: vec![composition_poly_lde_evaluation],
        fri_layers_merkle_roots,
        fri_decommitment,
    }
}

<<<<<<< HEAD
fn get_composition_poly(
    trace_poly: Polynomial<FE>,
    primitive_root: &FE,
    random_coeffs: &[FE; 2],
) -> Polynomial<FE> {
    let w_squared_x = Polynomial::new(&[FE::zero(), primitive_root * primitive_root]);
    let w_x = Polynomial::new(&[FE::zero(), primitive_root.clone()]);

    // Hard-coded fibonacci transition constraints
    let transition_poly = polynomial::compose(&trace_poly, &w_squared_x)
        - polynomial::compose(&trace_poly, &w_x)
        - trace_poly.clone();
    let zerofier = get_zerofier(primitive_root, ORDER_OF_ROOTS_OF_UNITY_TRACE as usize);

    let transition_quotient = transition_poly.div(zerofier);

    // Hard-coded fibonacci boundary constraints
    let a0_constraint = BoundaryConstraint::new_simple(0, FE::from(1));
    let a1_constraint = BoundaryConstraint::new_simple(1, FE::from(1));
    let boundary_constraints =
        BoundaryConstraints::from_constraints(vec![a0_constraint, a1_constraint]);

    let boundary_quotient =
        get_boundary_quotient(&boundary_constraints, 0, primitive_root, &trace_poly);

    transition_quotient.mul(random_coeffs[0].clone())
        + boundary_quotient.mul(random_coeffs[1].clone())
=======
fn get_composition_poly(trace_poly: Polynomial<FE>, primitive_root: &FE) -> Polynomial<FE> {
    let w_squared_x = Polynomial::new(&[FE::zero(), primitive_root * primitive_root]);
    let w_x = Polynomial::new(&[FE::zero(), primitive_root.clone()]);

    let composition_poly_without_zerofier = polynomial::compose(&trace_poly, &w_squared_x)
        - polynomial::compose(&trace_poly, &w_x)
        - trace_poly;

    let zerofier = get_zerofier(primitive_root, ORDER_OF_ROOTS_OF_UNITY_TRACE as usize);
    composition_poly_without_zerofier.div(zerofier)
>>>>>>> 37cbdd63
}

fn get_zerofier(primitive_root: &FE, root_order: usize) -> Polynomial<FE> {
    let roots_of_unity_vanishing_polynomial =
        Polynomial::new_monomial(FE::one(), root_order) - Polynomial::new(&[FE::one()]);
    let exceptions_to_vanishing_polynomial =
        Polynomial::new(&[-primitive_root.pow(root_order - 2), FE::one()])
            * Polynomial::new(&[-primitive_root.pow(root_order - 1), FE::one()]);

    roots_of_unity_vanishing_polynomial.div(exceptions_to_vanishing_polynomial)
<<<<<<< HEAD
}

fn get_boundary_quotient(
    constraints: &BoundaryConstraints<FE>,
    col: usize,
    primitive_root: &FE,
    trace_poly: &Polynomial<FE>,
) -> Polynomial<FE> {
    let domain = constraints.get_boundary_roots_of_unity(primitive_root);
    let values = constraints.get_values(col);
    let zerofier = constraints.get_zerofier(primitive_root);

    let poly = Polynomial::interpolate(&domain, &values);

    (trace_poly.clone() - poly).div(zerofier)
=======
>>>>>>> 37cbdd63
}

pub fn verify(proof: &StarkQueryProof) -> bool {
    let transcript = &mut Transcript::new();

    let trace_poly_root = &proof.trace_lde_poly_root;
    let trace_evaluation = &proof.trace_lde_poly_evaluations;

    // TODO: These could be multiple evaluations depending on how many q_i are sampled with Fiat Shamir
    let composition_polynomial_evaluation_from_prover = &proof.composition_poly_lde_evaluations[0];

    // TODO: Fiat-Shamir
    let q_1: usize = 4;
<<<<<<< HEAD
    let alpha_bc = FE::from(2);
    let alpha_t = FE::from(3);
=======
>>>>>>> 37cbdd63

    let trace_primitive_root = generate_primitive_root(ORDER_OF_ROOTS_OF_UNITY_TRACE);
    let lde_primitive_root = generate_primitive_root(ORDER_OF_ROOTS_OF_UNITY_FOR_LDE);
    let zerofier = get_zerofier(
        &trace_primitive_root,
        ORDER_OF_ROOTS_OF_UNITY_TRACE as usize,
    );

    let offset = FE::from(COSET_OFFSET);
    let evaluation_point = &lde_primitive_root.pow(q_1) * &offset;

<<<<<<< HEAD
    // TODO: This is done to get the boundary zerofier - It should not be made like this
    let a0_constraint = BoundaryConstraint::new_simple(0, FE::from(1));
    let a1_constraint = BoundaryConstraint::new_simple(1, FE::from(1));
    let boundary_constraints =
        BoundaryConstraints::from_constraints(vec![a0_constraint, a1_constraint]);
    let boundary_zerofier = boundary_constraints.get_zerofier(&trace_primitive_root);

    let composition_polynomial_evaluation_from_trace = ((&trace_evaluation[2]
        - &trace_evaluation[1]
        - &trace_evaluation[0])
        / zerofier.evaluate(&evaluation_point))
        * alpha_t
        + ((&trace_evaluation[0] - FE::from(1)) / boundary_zerofier.evaluate(&evaluation_point))
            * alpha_bc;
=======
    let composition_polynomial_evaluation_from_trace =
        (&trace_evaluation[2] - &trace_evaluation[1] - &trace_evaluation[0])
            / zerofier.evaluate(&evaluation_point);
>>>>>>> 37cbdd63

    if *composition_polynomial_evaluation_from_prover
        != composition_polynomial_evaluation_from_trace
    {
        return false;
    }

    for merkle_proof in &proof.trace_lde_poly_inclusion_proofs {
        if !merkle_proof.verify(trace_poly_root.clone()) {
            return false;
        }
    }

    fri_verify(
        &proof.fri_layers_merkle_roots,
        &proof.fri_decommitment,
        transcript,
    )
}

/// Performs FRI verification for some decommitment
pub fn fri_verify(
    fri_layers_merkle_roots: &[FE],
    fri_decommitment: &FriDecommitment,
    _transcript: &mut Transcript,
) -> bool {
    // For each fri layer merkle proof check:
    // That each merkle path verifies

    // Sample beta with fiat shamir
    // Compute v = [P_i(z_i) + P_i(-z_i)] / 2 + beta * [P_i(z_i) - P_i(-z_i)] / (2 * z_i)
    // Where P_i is the folded polynomial of the i-th fiat shamir round
    // z_i is obtained from the first z (that was derived through fiat-shamir) through a known calculation
    // The calculation is, given the index, index % length_of_evaluation_domain

    // Check that v = P_{i+1}(z_i)

    let decommitment_index: u64 = 4;

    let mut lde_primitive_root = generate_primitive_root(ORDER_OF_ROOTS_OF_UNITY_FOR_LDE);
    let mut offset = FE::from(COSET_OFFSET);

    // For each (merkle_root, merkle_auth_path) / fold
    // With the auth path containining the element that the
    // path proves it's existance
    for (
        layer_number,
        (fri_layer_merkle_root, (fri_layer_auth_path, fri_layer_auth_path_symmetric)),
    ) in fri_layers_merkle_roots
        .iter()
        .zip(fri_decommitment.layer_merkle_paths.iter())
        .enumerate()
        // Since we always derive the current layer from the previous layer
        // We start with the second one, skipping the first, so previous is layer is the first one
        .skip(1)
    {
        if !fri_layer_auth_path.verify(fri_layer_merkle_root.clone()) {
            return false;
        }

        if !fri_layer_auth_path_symmetric.verify(fri_layer_merkle_root.clone()) {
            return false;
        }

        // TODO: use Fiat Shamir
        let beta: u64 = 4;

        let (previous_auth_path, previous_auth_path_symmetric) = fri_decommitment
            .layer_merkle_paths
            .get(layer_number - 1)
            // TODO: Check at the start of the FRI operation
            // if layer_merkle_paths has the right amount of elements
            .unwrap();

        // evaluation point = offset * w ^ i in the Stark literature
        let evaluation_point = &offset * lde_primitive_root.pow(decommitment_index);

        // v is the calculated element for the
        // co linearity check
        let two = &FE::new(U384::from("2"));
        let beta = FE::new(U384::from_u64(beta));
        let v = (&previous_auth_path.value + &previous_auth_path_symmetric.value) / two
            + &beta * (&previous_auth_path.value - &previous_auth_path_symmetric.value)
                / (two * &evaluation_point);

        lde_primitive_root = lde_primitive_root.pow(2_usize);
        offset = offset.pow(2_usize);

        if v != fri_layer_auth_path.value {
            return false;
        }

        // On the last iteration, also check the provided last evaluation point.
        if layer_number == fri_layers_merkle_roots.len() - 1 {
            let last_evaluation_point = &offset * lde_primitive_root.pow(decommitment_index);

            let last_v = (&fri_layer_auth_path.value + &fri_layer_auth_path_symmetric.value) / two
                + beta * (&fri_layer_auth_path.value - &fri_layer_auth_path_symmetric.value)
                    / (two * &last_evaluation_point);

            if last_v != fri_decommitment.last_layer_evaluation {
                return false;
            }
        }
    }

    true
}

#[cfg(test)]
mod tests {
<<<<<<< HEAD
    use super::*;
    use crate::{
        constraints::boundary::{BoundaryConstraint, BoundaryConstraints},
        verify, FE,
    };
=======
    use crate::{generate_primitive_root, get_zerofier, verify, FE};
>>>>>>> 37cbdd63

    use lambdaworks_math::unsigned_integer::element::U384;

    #[test]
    fn test_prove() {
        let result = prove([FE::new(U384::from("1")), FE::new(U384::from("1"))]);
        assert!(verify(&result));
    }

    #[test]
    fn zerofier_is_the_correct_one() {
        let primitive_root = generate_primitive_root(8);
        let zerofier = get_zerofier(&primitive_root, 8);

        for i in 0_usize..6_usize {
            assert_eq!(zerofier.evaluate(&primitive_root.pow(i)), FE::zero());
        }

        assert_ne!(zerofier.evaluate(&primitive_root.pow(6_usize)), FE::zero());
        assert_ne!(zerofier.evaluate(&primitive_root.pow(7_usize)), FE::zero());
    }
<<<<<<< HEAD

    #[test]
    fn test_get_boundary_quotient() {
        // Build boundary constraints
        let a0 = BoundaryConstraint::new_simple(0, FE::new(U384::from("1")));
        let a1 = BoundaryConstraint::new_simple(1, FE::new(U384::from("1")));
        let result = BoundaryConstraint::new_simple(7, FE::new(U384::from("15")));

        let boundary_constraints = BoundaryConstraints::from_constraints(vec![a0, a1, result]);

        // Build trace polynomial
        let pub_inputs = [FE::new(U384::from("1")), FE::new(U384::from("1"))];
        let trace = test_utils::fibonacci_trace(pub_inputs, 8);
        let trace_primitive_root = generate_primitive_root(8);
        let trace_roots_of_unity = generate_roots_of_unity_coset(1, &trace_primitive_root);
        let trace_poly = Polynomial::interpolate(&trace_roots_of_unity, &trace);

        // Build boundary polynomial
        let domain = boundary_constraints.get_boundary_roots_of_unity(&trace_primitive_root);
        let values = boundary_constraints.get_values(0);
        let boundary_poly = Polynomial::interpolate(&domain, &values);
        let zerofier = boundary_constraints.get_zerofier(&trace_primitive_root);

        // Test get_boundary_quotient
        let boundary_quotient =
            get_boundary_quotient(&boundary_constraints, 0, &trace_primitive_root, &trace_poly);

        assert_eq!(
            boundary_quotient,
            (trace_poly - boundary_poly).div(zerofier)
        );
    }
}

#[cfg(test)]
mod test_utils {
    use super::*;

    pub(crate) fn fibonacci_trace(initial_values: [FE; 2], iters: usize) -> Vec<FE> {
        let mut ret: Vec<FE> = vec![];

        ret.push(initial_values[0].clone());
        ret.push(initial_values[1].clone());

        for i in 2..iters {
            ret.push(ret[i - 1].clone() + ret[i - 2].clone());
        }

        ret
    }
=======
>>>>>>> 37cbdd63
}<|MERGE_RESOLUTION|>--- conflicted
+++ resolved
@@ -1,12 +1,8 @@
 pub mod constraints;
 pub mod fri;
 
-<<<<<<< HEAD
 use constraints::boundary::{BoundaryConstraint, BoundaryConstraints};
 use std::ops::{Div, Mul};
-=======
-use std::ops::Div;
->>>>>>> 37cbdd63
 
 use fri::fri_decommit::{fri_decommit_layers, FriDecommitment};
 use lambdaworks_crypto::fiat_shamir::transcript::Transcript;
@@ -206,7 +202,6 @@
     }
 }
 
-<<<<<<< HEAD
 fn get_composition_poly(
     trace_poly: Polynomial<FE>,
     primitive_root: &FE,
@@ -234,18 +229,6 @@
 
     transition_quotient.mul(random_coeffs[0].clone())
         + boundary_quotient.mul(random_coeffs[1].clone())
-=======
-fn get_composition_poly(trace_poly: Polynomial<FE>, primitive_root: &FE) -> Polynomial<FE> {
-    let w_squared_x = Polynomial::new(&[FE::zero(), primitive_root * primitive_root]);
-    let w_x = Polynomial::new(&[FE::zero(), primitive_root.clone()]);
-
-    let composition_poly_without_zerofier = polynomial::compose(&trace_poly, &w_squared_x)
-        - polynomial::compose(&trace_poly, &w_x)
-        - trace_poly;
-
-    let zerofier = get_zerofier(primitive_root, ORDER_OF_ROOTS_OF_UNITY_TRACE as usize);
-    composition_poly_without_zerofier.div(zerofier)
->>>>>>> 37cbdd63
 }
 
 fn get_zerofier(primitive_root: &FE, root_order: usize) -> Polynomial<FE> {
@@ -256,7 +239,6 @@
             * Polynomial::new(&[-primitive_root.pow(root_order - 1), FE::one()]);
 
     roots_of_unity_vanishing_polynomial.div(exceptions_to_vanishing_polynomial)
-<<<<<<< HEAD
 }
 
 fn get_boundary_quotient(
@@ -272,8 +254,6 @@
     let poly = Polynomial::interpolate(&domain, &values);
 
     (trace_poly.clone() - poly).div(zerofier)
-=======
->>>>>>> 37cbdd63
 }
 
 pub fn verify(proof: &StarkQueryProof) -> bool {
@@ -287,11 +267,8 @@
 
     // TODO: Fiat-Shamir
     let q_1: usize = 4;
-<<<<<<< HEAD
     let alpha_bc = FE::from(2);
     let alpha_t = FE::from(3);
-=======
->>>>>>> 37cbdd63
 
     let trace_primitive_root = generate_primitive_root(ORDER_OF_ROOTS_OF_UNITY_TRACE);
     let lde_primitive_root = generate_primitive_root(ORDER_OF_ROOTS_OF_UNITY_FOR_LDE);
@@ -303,7 +280,6 @@
     let offset = FE::from(COSET_OFFSET);
     let evaluation_point = &lde_primitive_root.pow(q_1) * &offset;
 
-<<<<<<< HEAD
     // TODO: This is done to get the boundary zerofier - It should not be made like this
     let a0_constraint = BoundaryConstraint::new_simple(0, FE::from(1));
     let a1_constraint = BoundaryConstraint::new_simple(1, FE::from(1));
@@ -318,11 +294,6 @@
         * alpha_t
         + ((&trace_evaluation[0] - FE::from(1)) / boundary_zerofier.evaluate(&evaluation_point))
             * alpha_bc;
-=======
-    let composition_polynomial_evaluation_from_trace =
-        (&trace_evaluation[2] - &trace_evaluation[1] - &trace_evaluation[0])
-            / zerofier.evaluate(&evaluation_point);
->>>>>>> 37cbdd63
 
     if *composition_polynomial_evaluation_from_prover
         != composition_polynomial_evaluation_from_trace
@@ -434,15 +405,11 @@
 
 #[cfg(test)]
 mod tests {
-<<<<<<< HEAD
     use super::*;
     use crate::{
         constraints::boundary::{BoundaryConstraint, BoundaryConstraints},
-        verify, FE,
+        generate_primitive_root, get_zerofier, verify, FE,
     };
-=======
-    use crate::{generate_primitive_root, get_zerofier, verify, FE};
->>>>>>> 37cbdd63
 
     use lambdaworks_math::unsigned_integer::element::U384;
 
@@ -464,7 +431,6 @@
         assert_ne!(zerofier.evaluate(&primitive_root.pow(6_usize)), FE::zero());
         assert_ne!(zerofier.evaluate(&primitive_root.pow(7_usize)), FE::zero());
     }
-<<<<<<< HEAD
 
     #[test]
     fn test_get_boundary_quotient() {
@@ -515,6 +481,4 @@
 
         ret
     }
-=======
->>>>>>> 37cbdd63
 }