--- conflicted
+++ resolved
@@ -1,8 +1,3 @@
-<<<<<<< HEAD
-=======
-use core::ffi;
-
->>>>>>> d444e642
 use lambdaworks_math::field::{element::FieldElement, traits::IsTwoAdicField};
 
 use crate::{abstractions::metal::MetalState, fft::errors::FFTMetalError};
@@ -47,49 +42,12 @@
             void_ptr(&group_size),
         );
 
-<<<<<<< HEAD
         let threadgroup_size = MTLSize::new(group_size / 2, 1, 1);
         let threadgroup_count = MTLSize::new(group_count, 1, 1);
         command_encoder.dispatch_thread_groups(threadgroup_count, threadgroup_size);
-=======
-    pub fn setup_fft<F: IsTwoAdicField>(
-        &self,
-        kernel: &str,
-        twiddles: &[FieldElement<F>],
-    ) -> Result<(&metal::CommandBufferRef, &metal::ComputeCommandEncoderRef), FFTError> {
-        let butterfly_kernel = self
-            .library
-            .get_function(kernel, None)
-            .map_err(FFTError::MetalFunctionError)?;
-
-        let pipeline = self
-            .device
-            .new_compute_pipeline_state_with_function(&butterfly_kernel)
-            .map_err(FFTError::MetalPipelineError)?;
-
-        let twiddles_buffer = {
-            let twiddles: Vec<_> = twiddles.iter().map(|elem| elem.value().clone()).collect();
-            let basetype_size = std::mem::size_of::<F::BaseType>();
-
-            self.device.new_buffer_with_data(
-                twiddles.as_ptr() as *const ffi::c_void,
-                (twiddles.len() * basetype_size) as u64,
-                MTLResourceOptions::StorageModeShared,
-            )
-        };
-
-        let command_buffer = self.command_queue.new_command_buffer();
-        let compute_encoder = command_buffer.new_compute_command_encoder();
-
-        compute_encoder.set_compute_pipeline_state(&pipeline);
-        compute_encoder.set_buffer(1, Some(&twiddles_buffer), 0);
-
-        Ok((command_buffer, compute_encoder))
->>>>>>> d444e642
     }
     command_encoder.end_encoding();
 
-<<<<<<< HEAD
     command_buffer.commit();
     command_buffer.wait_until_completed();
 
@@ -97,57 +55,6 @@
     in_place_bit_reverse_permute(&mut result); // TODO: implement this in metal.
     Ok(result.iter().map(FieldElement::from).collect())
 }
-=======
-    pub fn execute_fft<F: IsTwoAdicField>(
-        &self,
-        input: &[FieldElement<F>],
-        (command_buffer, compute_encoder): (
-            &metal::CommandBufferRef,
-            &metal::ComputeCommandEncoderRef,
-        ),
-    ) -> Result<Vec<FieldElement<F>>, FFTError> {
-        let order = input.len().trailing_zeros() as u64;
-        let basetype_size = std::mem::size_of::<F::BaseType>();
-
-        let input_buffer = {
-            let input: Vec<_> = input.iter().map(|elem| elem.value()).cloned().collect();
-            // without that .cloned() the UB monster is summoned, not sure why.
-            self.device.new_buffer_with_data(
-                input.as_ptr() as *const ffi::c_void,
-                (input.len() * basetype_size) as u64,
-                MTLResourceOptions::StorageModeShared,
-            )
-        };
-        compute_encoder.set_buffer(0, Some(&input_buffer), 0);
-
-        for stage in 0..order {
-            let group_count = stage + 1;
-            let group_size = input.len() as u64 / (1 << stage);
-
-            let group_size_buffer = self.device.new_buffer_with_data(
-                void_ptr(&group_size),
-                basetype_size as u64,
-                MTLResourceOptions::StorageModeShared,
-            );
-
-            compute_encoder.set_buffer(2, Some(&group_size_buffer), 0);
-
-            let threadgroup_size = MTLSize::new(group_size / 2, 1, 1);
-            let threadgroup_count = MTLSize::new(group_count, 1, 1);
-
-            compute_encoder.dispatch_thread_groups(threadgroup_count, threadgroup_size);
-        }
-        compute_encoder.end_encoding();
-
-        command_buffer.commit();
-        command_buffer.wait_until_completed();
-
-        let results_ptr = input_buffer.contents() as *const F::BaseType;
-        let results_len = input_buffer.length() as usize / basetype_size;
-        let results_slice = unsafe { std::slice::from_raw_parts(results_ptr, results_len) };
-        // creates a slice from the contents of the buffer (pointed to by a void ptr).
-        // the memory will be copied on the next .collect() call.
->>>>>>> d444e642
 
 /// Generates 2^{`order`} naturally-ordered twiddle factors in parallel, in Metal.
 pub fn gen_twiddles<F: IsTwoAdicField>(
@@ -156,44 +63,9 @@
 ) -> Result<Vec<FieldElement<F>>, FFTMetalError> {
     let len = (1 << order) / 2;
 
-<<<<<<< HEAD
     let pipeline = state
         .setup_pipeline("calc_twiddle")
         .map_err(FFTMetalError::Metal)?;
-=======
-    pub fn gen_twiddles<F: IsTwoAdicField>(
-        &self,
-        order: u64,
-    ) -> Result<Vec<FieldElement<F>>, FFTError> {
-        let twiddles_kernel = self
-            .library
-            .get_function("calc_twiddle", None)
-            .map_err(FFTError::MetalFunctionError)?;
-
-        let pipeline = self
-            .device
-            .new_compute_pipeline_state_with_function(&twiddles_kernel)
-            .map_err(FFTError::MetalPipelineError)?;
-
-        let basetype_size = std::mem::size_of::<F::BaseType>();
-
-        let omega_buffer = {
-            let omega = F::get_primitive_root_of_unity(order)?;
-            let omega = [omega.value().clone()];
-
-            self.device.new_buffer_with_data(
-                omega.as_ptr() as *const ffi::c_void,
-                basetype_size as u64,
-                MTLResourceOptions::StorageModeShared,
-            )
-        };
-
-        let result_len = (1u64 << order) / 2;
-        let result_buffer = self.device.new_buffer(
-            result_len * basetype_size as u64,
-            MTLResourceOptions::StorageModeShared,
-        );
->>>>>>> d444e642
 
     let result_buffer = state.alloc_buffer::<F::BaseType>(len);
 
@@ -208,16 +80,8 @@
     command_encoder.dispatch_threads(grid_size, threadgroup_size);
     command_encoder.end_encoding();
 
-<<<<<<< HEAD
     command_buffer.commit();
     command_buffer.wait_until_completed();
-=======
-        let results_ptr = result_buffer.contents() as *const F::BaseType;
-        let results_len = result_buffer.length() as usize / basetype_size;
-        let results_slice = unsafe { std::slice::from_raw_parts(results_ptr, results_len) };
-        // creates a slice from the contents of the buffer (pointed to by a void ptr).
-        // the memory will be copied on the next .collect() call.
->>>>>>> d444e642
 
     let result = MetalState::retrieve_contents(&result_buffer);
     Ok(result.iter().map(FieldElement::from).collect())
