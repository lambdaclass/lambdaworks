--- conflicted
+++ resolved
@@ -30,23 +30,6 @@
     let device = CudaDevice::new(0).map_err(|err| CudaError::DeviceNotFound(err.to_string()))?;
 
     // d_ prefix is used to indicate device memory.
-<<<<<<< HEAD
-    let mut d_input =
-        device.htod_sync_copy(&input.iter().map(CUDAFieldElement::from).collect::<Vec<_>>())?;
-    let d_twiddles = device.htod_sync_copy(
-        &twiddles
-            .iter()
-            .map(CUDAFieldElement::from)
-            .collect::<Vec<_>>(),
-    )?;
-
-    device.load_ptx(
-        Ptx::from_src(SHADER_PTX_FFT),
-        "fft",
-        &["radix2_dit_butterfly"],
-    )?;
-    let kernel = device.get_func("fft", "radix2_dit_butterfly").unwrap();
-=======
     let mut d_input = device
         .htod_sync_copy(&input.iter().map(CUDAFieldElement::from).collect::<Vec<_>>())
         .map_err(|err| CudaError::AllocateMemory(err.to_string()))?;
@@ -67,7 +50,6 @@
     let kernel = device
         .get_func("fft", "radix2_dit_butterfly")
         .ok_or_else(|| CudaError::FunctionError("fft::radix2_dit_butterfly".to_string()))?;
->>>>>>> e3a0e9d5
 
     let order = input.len().trailing_zeros();
     for stage in 0..order {
@@ -98,16 +80,6 @@
 
     in_place_bit_reverse_permute(&mut output);
     Ok(output)
-}
-
-<<<<<<< HEAD
-//TODO: Should return CudaError
-//TODO: This should mimic metal helpers module
-pub fn log2(n: usize) -> Result<u64, FieldError> {
-    if !n.is_power_of_two() {
-        panic!("The order of polynomial + 1 should a be power of 2");
-    }
-    Ok(n.trailing_zeros() as u64)
 }
 
 pub fn gen_twiddles<F: IsFFTField>(
@@ -164,31 +136,8 @@
     Ok(output)
 }
 
-//TODO remove after implementing in cuda
-pub fn get_powers_of_primitive_root<F: IsFFTField>(
-    n: u64,
-    count: usize,
-    config: RootsConfig,
-) -> Result<Vec<FieldElement<F>>, FieldError> {
-    let root = F::get_primitive_root_of_unity(n).unwrap();
-
-    let calc = |i| match config {
-        RootsConfig::Natural => root.pow(i),
-        RootsConfig::NaturalInversed => root.pow(i).inv(),
-        RootsConfig::BitReverse => root.pow(reverse_index(&i, count as u64)),
-        RootsConfig::BitReverseInversed => root.pow(reverse_index(&i, count as u64)).inv(),
-    };
-
-    let results = (0..count).map(calc);
-    Ok(results.collect())
-}
-
-//TODO remove after implementing in cuda
-pub fn in_place_bit_reverse_permute<E>(input: &mut [E]) {
-=======
 // TODO: remove after implementing in cuda
 pub(crate) fn in_place_bit_reverse_permute<E>(input: &mut [E]) {
->>>>>>> e3a0e9d5
     for i in 0..input.len() {
         let bit_reversed_index = reverse_index(&i, input.len() as u64);
         if bit_reversed_index > i {
