use lambdaworks_math::field::{
    element::FieldElement,
    traits::{IsFFTField, RootsConfig},
};

<<<<<<< HEAD
use cudarc::{
    driver::{CudaDevice, LaunchAsync, LaunchConfig},
    nvrtc::safe::Ptx,
};

use crate::cuda::abstractions::{element::CUDAFieldElement, errors::CudaError};

const SHADER_PTX_FFT: &str = include_str!("../shaders/fft.ptx");
const SHADER_PTX_TWIDDLES: &str = include_str!("../shaders/twiddles.ptx");
=======
use crate::cuda::abstractions::{errors::CudaError, state::CudaState};
>>>>>>> 3a02a716

/// Executes parallel ordered FFT over a slice of two-adic field elements, in CUDA.
/// Twiddle factors are required to be in bit-reverse order.
///
/// "Ordered" means that the input is required to be in natural order, and the output will be
/// in this order too. Natural order means that input[i] corresponds to the i-th coefficient,
/// as opposed to bit-reverse order in which input[bit_rev(i)] corresponds to the i-th
/// coefficient.
pub fn fft<F>(
    input: &[FieldElement<F>],
    twiddles: &[FieldElement<F>],
<<<<<<< HEAD
=======
    state: &CudaState,
>>>>>>> 3a02a716
) -> Result<Vec<FieldElement<F>>, CudaError>
where
    F: IsFFTField,
    F::BaseType: Unpin,
{
<<<<<<< HEAD
    // TODO: Add wrapper similar to `MetalState` around these calls. That would remove
    //  error wrapping and allow for better static checks around the `launch`'s unsafe block
    let device = CudaDevice::new(0).map_err(|err| CudaError::DeviceNotFound(err.to_string()))?;

    // d_ prefix is used to indicate device memory.
    let mut d_input = device
        .htod_sync_copy(&input.iter().map(CUDAFieldElement::from).collect::<Vec<_>>())
        .map_err(|err| CudaError::AllocateMemory(err.to_string()))?;

    let d_twiddles = device
        .htod_sync_copy(
            &twiddles
                .iter()
                .map(CUDAFieldElement::from)
                .collect::<Vec<_>>(),
        )
        .map_err(|err| CudaError::AllocateMemory(err.to_string()))?;

    device
        .load_ptx(
            Ptx::from_src(SHADER_PTX_FFT),
            "fft",
            &["radix2_dit_butterfly"],
        )
        .map_err(|err| CudaError::PtxError(err.to_string()))?;

    let kernel = device
        .get_func("fft", "radix2_dit_butterfly")
        .ok_or_else(|| CudaError::FunctionError("fft::radix2_dit_butterfly".to_string()))?;
=======
    let mut function = state.get_radix2_dit_butterfly(input, twiddles)?;
>>>>>>> 3a02a716

    let order = input.len().trailing_zeros();
    for stage in 0..order {
        let group_count = 1 << stage;
        let group_size = input.len() / group_count;

        function.launch(group_count, group_size)?;
    }

    let mut output = function.retrieve_result()?;

    in_place_bit_reverse_permute(&mut output);
    Ok(output)
}

<<<<<<< HEAD
        unsafe { kernel.clone().launch(config, (&mut d_input, &d_twiddles)) }
            .map_err(|err| CudaError::Launch(err.to_string()))?;
=======
// TODO: remove after implementing in cuda
pub(crate) fn in_place_bit_reverse_permute<E>(input: &mut [E]) {
    for i in 0..input.len() {
        let bit_reversed_index = reverse_index(&i, input.len() as u64);
        if bit_reversed_index > i {
            input.swap(i, bit_reversed_index);
        }
>>>>>>> 3a02a716
    }
}

<<<<<<< HEAD
    let output = device
        .sync_reclaim(d_input)
        .map_err(|err| CudaError::RetrieveMemory(err.to_string()))?;

    let mut output: Vec<_> = output
        .into_iter()
        .map(|cuda_elem| cuda_elem.into())
        .collect();

    in_place_bit_reverse_permute(&mut output);
    Ok(output)
}

pub fn gen_twiddles<F: IsFFTField>(
    order: u64,
    config: RootsConfig,
) -> Result<Vec<FieldElement<F>>, CudaError> {
    let count = (1 << order) / 2;
    let root: FieldElement<F> = F::get_primitive_root_of_unity(order)?;

    let (root, function_name) = match config {
        RootsConfig::Natural => (root, "calc_twiddles"),
        RootsConfig::NaturalInversed => (root.inv(), "calc_twiddles"),
        RootsConfig::BitReverse => (root, "calc_twiddles_bitrev"),
        RootsConfig::BitReverseInversed => (root.inv(), "calc_twiddles_bitrev"),
    };

    let device = CudaDevice::new(0).map_err(|err| CudaError::DeviceNotFound(err.to_string()))?;

    // d_ prefix is used to indicate device memory.
    let mut d_twiddles = device
        .htod_sync_copy(
            &(0..count)
                .map(|i| CUDAFieldElement::from(&FieldElement::from(i)))
                .collect::<Vec<_>>(),
        )
        .map_err(|err| CudaError::AllocateMemory(err.to_string()))?;
    let root = vec![CUDAFieldElement::from(&root)];
    let d_root = device
        .htod_sync_copy(&root)
        .map_err(|err| CudaError::AllocateMemory(err.to_string()))?;

    device
        .load_ptx(
            Ptx::from_src(SHADER_PTX_TWIDDLES),
            "twiddles",
            &["calc_twiddles_bitrev", "calc_twiddles"],
        )
        .map_err(|err| CudaError::PtxError(err.to_string()))?;
    let kernel = device
        .get_func("twiddles", function_name)
        .ok_or_else(|| CudaError::FunctionError(function_name.to_string()))?;

    let grid_dim = (1 as u32, 1, 1); // in blocks
    let block_dim = (count as u32, 1, 1);

    let config = LaunchConfig {
        grid_dim,
        block_dim,
        shared_mem_bytes: 0,
    };

    unsafe { kernel.clone().launch(config, (&mut d_twiddles, &d_root)) }
        .map_err(|err| CudaError::Launch(err.to_string()))?;

    let output = device
        .sync_reclaim(d_twiddles)
        .map_err(|err| CudaError::RetrieveMemory(err.to_string()))?;
    let output: Vec<_> = output
        .into_iter()
        .map(|cuda_elem| cuda_elem.into())
        .collect();

    Ok(output)
=======
// TODO: remove after implementing in cuda
pub(crate) fn reverse_index(i: &usize, size: u64) -> usize {
    if size == 1 {
        *i
    } else {
        i.reverse_bits() >> (usize::BITS - size.trailing_zeros())
    }
>>>>>>> 3a02a716
}

// TODO: remove after implementing in cuda
pub(crate) fn in_place_bit_reverse_permute<E>(input: &mut [E]) {
    for i in 0..input.len() {
        let bit_reversed_index = reverse_index(&i, input.len() as u64);
        if bit_reversed_index > i {
            input.swap(i, bit_reversed_index);
        }
    }
}

// TODO: remove after implementing in cuda
pub(crate) fn reverse_index(i: &usize, size: u64) -> usize {
    if size == 1 {
        *i
    } else {
        i.reverse_bits() >> (usize::BITS - size.trailing_zeros())
    }
}

#[cfg(test)]
mod tests {
    use super::*;
    use lambdaworks_fft::roots_of_unity::get_twiddles;
    use lambdaworks_math::field::{
        element::FieldElement, fields::fft_friendly::stark_252_prime_field::Stark252PrimeField,
        traits::RootsConfig,
    };
    use proptest::{collection, prelude::*};

    // FFT related tests
    type F = Stark252PrimeField;
    type FE = FieldElement<F>;

    prop_compose! {
        fn powers_of_two(max_exp: u8)(exp in 1..max_exp) -> usize { 1 << exp }
        // max_exp cannot be multiple of the bits that represent a usize, generally 64 or 32.
        // also it can't exceed the test field's two-adicity.
    }

    prop_compose! {
        fn field_element()(num in any::<u64>().prop_filter("Avoid null coefficients", |x| x != &0)) -> FE {
            FE::from(num)
        }
    }

    fn field_vec(max_exp: u8) -> impl Strategy<Value = Vec<FE>> {
        powers_of_two(max_exp).prop_flat_map(|size| collection::vec(field_element(), size))
    }

    proptest! {
        #[test]
        fn test_cuda_fft_matches_sequential_fft(input in field_vec(4)) {
<<<<<<< HEAD
            let order = input.len().trailing_zeros();
            let twiddles = get_twiddles(order.into(), RootsConfig::BitReverse).unwrap();

            let cuda_fft = super::fft(&input, &twiddles).unwrap();
            let fft = lambdaworks_fft::ops::fft(&input).unwrap();
=======
            let state = CudaState::new().unwrap();
            let order = input.len().trailing_zeros();
            let twiddles = get_twiddles(order.into(), RootsConfig::BitReverse).unwrap();

            let cuda_fft = fft(&input, &twiddles, &state).unwrap();
            let fft = lambdaworks_fft::ops::fft(&input, &twiddles).unwrap();
>>>>>>> 3a02a716

            prop_assert_eq!(cuda_fft, fft);
        }
    }
}<|MERGE_RESOLUTION|>--- conflicted
+++ resolved
@@ -3,19 +3,15 @@
     traits::{IsFFTField, RootsConfig},
 };
 
-<<<<<<< HEAD
 use cudarc::{
     driver::{CudaDevice, LaunchAsync, LaunchConfig},
     nvrtc::safe::Ptx,
 };
 
-use crate::cuda::abstractions::{element::CUDAFieldElement, errors::CudaError};
+use crate::cuda::abstractions::{element::CUDAFieldElement, errors::CudaError, state::CudaState};
 
 const SHADER_PTX_FFT: &str = include_str!("../shaders/fft.ptx");
 const SHADER_PTX_TWIDDLES: &str = include_str!("../shaders/twiddles.ptx");
-=======
-use crate::cuda::abstractions::{errors::CudaError, state::CudaState};
->>>>>>> 3a02a716
 
 /// Executes parallel ordered FFT over a slice of two-adic field elements, in CUDA.
 /// Twiddle factors are required to be in bit-reverse order.
@@ -27,48 +23,13 @@
 pub fn fft<F>(
     input: &[FieldElement<F>],
     twiddles: &[FieldElement<F>],
-<<<<<<< HEAD
-=======
     state: &CudaState,
->>>>>>> 3a02a716
 ) -> Result<Vec<FieldElement<F>>, CudaError>
 where
     F: IsFFTField,
     F::BaseType: Unpin,
 {
-<<<<<<< HEAD
-    // TODO: Add wrapper similar to `MetalState` around these calls. That would remove
-    //  error wrapping and allow for better static checks around the `launch`'s unsafe block
-    let device = CudaDevice::new(0).map_err(|err| CudaError::DeviceNotFound(err.to_string()))?;
-
-    // d_ prefix is used to indicate device memory.
-    let mut d_input = device
-        .htod_sync_copy(&input.iter().map(CUDAFieldElement::from).collect::<Vec<_>>())
-        .map_err(|err| CudaError::AllocateMemory(err.to_string()))?;
-
-    let d_twiddles = device
-        .htod_sync_copy(
-            &twiddles
-                .iter()
-                .map(CUDAFieldElement::from)
-                .collect::<Vec<_>>(),
-        )
-        .map_err(|err| CudaError::AllocateMemory(err.to_string()))?;
-
-    device
-        .load_ptx(
-            Ptx::from_src(SHADER_PTX_FFT),
-            "fft",
-            &["radix2_dit_butterfly"],
-        )
-        .map_err(|err| CudaError::PtxError(err.to_string()))?;
-
-    let kernel = device
-        .get_func("fft", "radix2_dit_butterfly")
-        .ok_or_else(|| CudaError::FunctionError("fft::radix2_dit_butterfly".to_string()))?;
-=======
     let mut function = state.get_radix2_dit_butterfly(input, twiddles)?;
->>>>>>> 3a02a716
 
     let order = input.len().trailing_zeros();
     for stage in 0..order {
@@ -79,35 +40,6 @@
     }
 
     let mut output = function.retrieve_result()?;
-
-    in_place_bit_reverse_permute(&mut output);
-    Ok(output)
-}
-
-<<<<<<< HEAD
-        unsafe { kernel.clone().launch(config, (&mut d_input, &d_twiddles)) }
-            .map_err(|err| CudaError::Launch(err.to_string()))?;
-=======
-// TODO: remove after implementing in cuda
-pub(crate) fn in_place_bit_reverse_permute<E>(input: &mut [E]) {
-    for i in 0..input.len() {
-        let bit_reversed_index = reverse_index(&i, input.len() as u64);
-        if bit_reversed_index > i {
-            input.swap(i, bit_reversed_index);
-        }
->>>>>>> 3a02a716
-    }
-}
-
-<<<<<<< HEAD
-    let output = device
-        .sync_reclaim(d_input)
-        .map_err(|err| CudaError::RetrieveMemory(err.to_string()))?;
-
-    let mut output: Vec<_> = output
-        .into_iter()
-        .map(|cuda_elem| cuda_elem.into())
-        .collect();
 
     in_place_bit_reverse_permute(&mut output);
     Ok(output)
@@ -174,15 +106,6 @@
         .collect();
 
     Ok(output)
-=======
-// TODO: remove after implementing in cuda
-pub(crate) fn reverse_index(i: &usize, size: u64) -> usize {
-    if size == 1 {
-        *i
-    } else {
-        i.reverse_bits() >> (usize::BITS - size.trailing_zeros())
-    }
->>>>>>> 3a02a716
 }
 
 // TODO: remove after implementing in cuda
@@ -237,20 +160,12 @@
     proptest! {
         #[test]
         fn test_cuda_fft_matches_sequential_fft(input in field_vec(4)) {
-<<<<<<< HEAD
-            let order = input.len().trailing_zeros();
-            let twiddles = get_twiddles(order.into(), RootsConfig::BitReverse).unwrap();
-
-            let cuda_fft = super::fft(&input, &twiddles).unwrap();
-            let fft = lambdaworks_fft::ops::fft(&input).unwrap();
-=======
             let state = CudaState::new().unwrap();
             let order = input.len().trailing_zeros();
             let twiddles = get_twiddles(order.into(), RootsConfig::BitReverse).unwrap();
 
             let cuda_fft = fft(&input, &twiddles, &state).unwrap();
             let fft = lambdaworks_fft::ops::fft(&input, &twiddles).unwrap();
->>>>>>> 3a02a716
 
             prop_assert_eq!(cuda_fft, fft);
         }
