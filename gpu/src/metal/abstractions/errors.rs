--- conflicted
+++ resolved
@@ -10,11 +10,8 @@
     FunctionError(String),
     #[error("Couldn't create a new Metal compute pipeline: {0}")]
     PipelineError(String),
-<<<<<<< HEAD
-=======
     #[error("Could not calculate {1} root of unity")]
     RootOfUnityError(String, u64),
     #[error("Input length is {0}, which is not a power of two")]
     InputError(usize),
->>>>>>> 3a02a716
 }