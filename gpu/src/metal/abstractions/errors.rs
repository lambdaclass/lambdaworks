use thiserror::Error;

#[derive(Debug, Error)]
pub enum MetalError {
    #[error("Couldn't find a system default device for Metal")]
    DeviceNotFound(),
    #[error("Couldn't create a new Metal library: {0}")]
    LibraryError(String),
    #[error("Couldn't create a new Metal function object: {0}")]
    FunctionError(String),
    #[error("Couldn't create a new Metal compute pipeline: {0}")]
<<<<<<< HEAD
    PipelineError(String),
=======
    MetalPipelineError(String),
    #[error("Could not calculate {1} root of unity")]
    RootOfUnityError(String, u64),
    #[error("Input length is {0}, which is not a power of two")]
    InputError(usize),
>>>>>>> 183d9e4f
}<|MERGE_RESOLUTION|>--- conflicted
+++ resolved
@@ -9,13 +9,9 @@
     #[error("Couldn't create a new Metal function object: {0}")]
     FunctionError(String),
     #[error("Couldn't create a new Metal compute pipeline: {0}")]
-<<<<<<< HEAD
     PipelineError(String),
-=======
-    MetalPipelineError(String),
     #[error("Could not calculate {1} root of unity")]
     RootOfUnityError(String, u64),
     #[error("Input length is {0}, which is not a power of two")]
     InputError(usize),
->>>>>>> 183d9e4f
 }