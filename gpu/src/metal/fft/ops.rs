--- conflicted
+++ resolved
@@ -133,8 +133,6 @@
     command_buffer.wait_until_completed();
 
     Ok(MetalState::retrieve_contents::<T>(&result_buffer))
-<<<<<<< HEAD
-=======
 }
 
 #[cfg(test)]
@@ -183,5 +181,4 @@
             }).unwrap();
         }
     }
->>>>>>> 2045c8bd
 }