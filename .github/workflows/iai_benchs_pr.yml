--- conflicted
+++ resolved
@@ -75,9 +75,8 @@
         path: |
           */target
         key: ${{ runner.os }}-iai-benchmark-cache-${{ github.event.pull_request.base.sha }}
-<<<<<<< HEAD
-        restore-keys: |
-          ${{ runner.os }}-iai-benchmark-cache-
+        fail-on-cache-miss: true
+
     - name: Python3 Build
       uses: actions/setup-python@v4
       with:
@@ -87,8 +86,6 @@
       run: pip install -r requirements.txt
     - name: Generate traces
       run: make traces
-=======
-        fail-on-cache-miss: true
->>>>>>> 944783fa
+
     - name: Run benchmarks
       run: cargo bench --no-fail-fast --bench "iai_*"