--- conflicted
+++ resolved
@@ -192,20 +192,10 @@
 
     fn compute_transition_prover(
         &self,
-<<<<<<< HEAD
         frame: &stark_platinum_prover::frame::Frame<Self::Field, Self::FieldExtension>,
         periodic_values: &[FieldElement<Self::Field>],
         rap_challenges: &Self::RAPChallenges,
-    ) -> Vec<FieldElement<Self::Field>> {
-=======
-        frame: &stark_platinum_prover::frame::Frame<Self::FieldExtension>,
-        periodic_values: &[FieldElement<Self::FieldExtension>],
-        rap_challenges: &Self::RAPChallenges,
     ) -> Vec<FieldElement<Self::FieldExtension>> {
-        let num_aux_columns = self.number_auxiliary_rap_columns();
-        let num_main_columns = self.context().trace_columns - num_aux_columns;
-
->>>>>>> e1a8716b
         let first_step = frame.get_evaluation_step(0);
         let second_step = frame.get_evaluation_step(1);
 
@@ -216,7 +206,7 @@
 
         let periodic_values = vec_lambda2winter(periodic_values);
 
-        let mut main_result = vec![
+        let main_result = vec![
             FieldElement::zero();
             self.winterfell_air
                 .context()
@@ -224,13 +214,16 @@
         ];
 
         let mut main_result_winter = vec_lambda2winter(&main_result);
-        self.winterfell_air.evaluate_transition::<E>(
+        self.winterfell_air.evaluate_transition::<FE>(
             &main_frame,
             &periodic_values,
             &mut main_result_winter,
-        ); // Periodic values not supported
-
-        main_result = vec_winter2lambda(&main_result_winter);
+        );
+
+        let mut result: Vec<_> = vec_winter2lambda(&main_result_winter)
+            .into_iter()
+            .map(|element| element.to_extension())
+            .collect();
 
         if self.winterfell_air.trace_layout().num_aux_segments() == 1 {
             let mut rand_elements = AuxTraceRandElements::new();
@@ -259,30 +252,19 @@
                 &mut winter_aux_result,
             );
             aux_result = vec_winter2lambda(&winter_aux_result);
-            main_result.extend_from_slice(&aux_result);
-        }
-        main_result
+            result.extend_from_slice(&aux_result);
+        }
+        result
     }
 
     fn boundary_constraints(
         &self,
         rap_challenges: &Self::RAPChallenges,
-<<<<<<< HEAD
-    ) -> stark_platinum_prover::constraints::boundary::BoundaryConstraints<FE> {
+    ) -> stark_platinum_prover::constraints::boundary::BoundaryConstraints<E> {
         let mut result = Vec::new();
         for assertion in self.winterfell_air.get_assertions() {
             assert!(assertion.is_single());
             result.push(BoundaryConstraint::new_main(
-=======
-    ) -> stark_platinum_prover::constraints::boundary::BoundaryConstraints<E> {
-        let num_aux_columns = self.number_auxiliary_rap_columns();
-        let num_main_columns = self.context().trace_columns - num_aux_columns;
-
-        let mut result = Vec::new();
-        for assertion in self.winterfell_air.get_assertions() {
-            assert!(assertion.is_single());
-            result.push(BoundaryConstraint::<E>::new(
->>>>>>> e1a8716b
                 assertion.column(),
                 assertion.first_step(),
                 FieldElement::<FE>::const_from_raw(assertion.values()[0]).to_extension(),
@@ -336,7 +318,7 @@
 
         let periodic_values = vec_lambda2winter(periodic_values);
 
-        let mut main_result = vec![
+        let main_result = vec![
             FieldElement::zero();
             self.winterfell_air
                 .context()
@@ -344,13 +326,13 @@
         ];
 
         let mut main_result_winter = vec_lambda2winter(&main_result);
-        self.winterfell_air.evaluate_transition::<FE>(
+        self.winterfell_air.evaluate_transition::<E>(
             &main_frame,
             &periodic_values,
             &mut main_result_winter,
-        ); // Periodic values not supported
-
-        main_result = vec_winter2lambda(&main_result_winter);
+        );
+
+        let mut result: Vec<FieldElement<E>> = vec_winter2lambda(&main_result_winter);
 
         if self.winterfell_air.trace_layout().num_aux_segments() == 1 {
             let mut rand_elements = AuxTraceRandElements::new();
@@ -379,8 +361,8 @@
                 &mut winter_aux_result,
             );
             aux_result = vec_winter2lambda(&winter_aux_result);
-            main_result.extend_from_slice(&aux_result);
-        }
-        main_result
+            result.extend_from_slice(&aux_result);
+        }
+        result
     }
 }